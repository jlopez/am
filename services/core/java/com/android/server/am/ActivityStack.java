--- conflicted
+++ resolved
@@ -1288,16 +1288,14 @@
     final boolean resumeTopActivityLocked(ActivityRecord prev, Bundle options) {
         if (ActivityManagerService.DEBUG_LOCKSCREEN) mService.logLockScreen("");
 
-<<<<<<< HEAD
-        cancelInitializingActivities();
-=======
         ActivityRecord parent = mActivityContainer.mParentActivity;
         if (parent != null && parent.state != ActivityState.RESUMED) {
             // Do not resume this stack if its parent is not resumed.
             // TODO: If in a loop, make sure that parent stack resumeTopActivity is called 1st.
             return false;
         }
->>>>>>> c51b10a4
+
+        cancelInitializingActivities();
 
         // Find the first activity that is not finishing.
         ActivityRecord next = topRunningActivityLocked(null);
