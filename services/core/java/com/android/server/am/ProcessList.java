/*
 * Copyright (C) 2011 The Android Open Source Project
 *
 * Licensed under the Apache License, Version 2.0 (the "License");
 * you may not use this file except in compliance with the License.
 * You may obtain a copy of the License at
 *
 *      http://www.apache.org/licenses/LICENSE-2.0
 *
 * Unless required by applicable law or agreed to in writing, software
 * distributed under the License is distributed on an "AS IS" BASIS,
 * WITHOUT WARRANTIES OR CONDITIONS OF ANY KIND, either express or implied.
 * See the License for the specific language governing permissions and
 * limitations under the License.
 */

package com.android.server.am;

import static android.app.ActivityManager.PROCESS_STATE_CACHED_ACTIVITY;
import static android.app.ActivityManager.PROCESS_STATE_NONEXISTENT;
import static android.app.ActivityThread.PROC_START_SEQ_IDENT;
import static android.content.pm.PackageManager.MATCH_DIRECT_BOOT_AUTO;
import static android.net.NetworkPolicyManager.isProcStateAllowedWhileIdleOrPowerSaveMode;
import static android.net.NetworkPolicyManager.isProcStateAllowedWhileOnRestrictBackground;
import static android.os.MessageQueue.OnFileDescriptorEventListener.EVENT_INPUT;
import static android.os.Process.SYSTEM_UID;
import static android.os.Process.THREAD_PRIORITY_BACKGROUND;
import static android.os.Process.ZYGOTE_POLICY_FLAG_EMPTY;
import static android.os.Process.getFreeMemory;
import static android.os.Process.getTotalMemory;
import static android.os.Process.killProcessQuiet;
import static android.os.Process.startWebView;

import static com.android.server.am.ActivityManagerDebugConfig.DEBUG_LRU;
import static com.android.server.am.ActivityManagerDebugConfig.DEBUG_NETWORK;
import static com.android.server.am.ActivityManagerDebugConfig.DEBUG_PROCESSES;
import static com.android.server.am.ActivityManagerDebugConfig.DEBUG_PSS;
import static com.android.server.am.ActivityManagerDebugConfig.DEBUG_UID_OBSERVERS;
import static com.android.server.am.ActivityManagerDebugConfig.TAG_AM;
import static com.android.server.am.ActivityManagerDebugConfig.TAG_WITH_CLASS_NAME;
import static com.android.server.am.ActivityManagerService.KILL_APP_ZYGOTE_DELAY_MS;
import static com.android.server.am.ActivityManagerService.KILL_APP_ZYGOTE_MSG;
import static com.android.server.am.ActivityManagerService.PERSISTENT_MASK;
import static com.android.server.am.ActivityManagerService.PROC_START_TIMEOUT;
import static com.android.server.am.ActivityManagerService.PROC_START_TIMEOUT_MSG;
import static com.android.server.am.ActivityManagerService.PROC_START_TIMEOUT_WITH_WRAPPER;
import static com.android.server.am.ActivityManagerService.STOCK_PM_FLAGS;
import static com.android.server.am.ActivityManagerService.TAG_LRU;
import static com.android.server.am.ActivityManagerService.TAG_NETWORK;
import static com.android.server.am.ActivityManagerService.TAG_PROCESSES;
import static com.android.server.am.ActivityManagerService.TAG_PSS;
import static com.android.server.am.ActivityManagerService.TAG_UID_OBSERVERS;

import android.app.ActivityManager;
import android.app.ActivityThread;
import android.app.AppGlobals;
import android.app.AppProtoEnums;
import android.app.ApplicationExitInfo;
import android.app.ApplicationExitInfo.Reason;
import android.app.ApplicationExitInfo.SubReason;
import android.app.IApplicationThread;
import android.app.IUidObserver;
import android.compat.annotation.ChangeId;
import android.compat.annotation.Disabled;
import android.compat.annotation.EnabledAfter;
import android.content.BroadcastReceiver;
import android.content.ComponentName;
import android.content.Context;
import android.content.Intent;
import android.content.IntentFilter;
import android.content.pm.ApplicationInfo;
import android.content.pm.IPackageManager;
import android.content.pm.PackageManagerInternal;
import android.content.res.Resources;
import android.graphics.Point;
import android.net.LocalSocket;
import android.net.LocalSocketAddress;
import android.os.AppZygote;
import android.os.Binder;
import android.os.Build;
import android.os.Bundle;
import android.os.DropBoxManager;
import android.os.Handler;
import android.os.IBinder;
import android.os.Looper;
import android.os.Message;
import android.os.PowerManager;
import android.os.Process;
import android.os.RemoteException;
import android.os.StrictMode;
import android.os.SystemClock;
import android.os.SystemProperties;
import android.os.Trace;
import android.os.UserHandle;
import android.os.storage.StorageManager;
import android.os.storage.StorageManagerInternal;
import android.system.Os;
import android.text.TextUtils;
import android.util.ArrayMap;
import android.util.ArraySet;
import android.util.EventLog;
import android.util.LongSparseArray;
import android.util.Pair;
import android.util.Slog;
import android.util.SparseArray;
import android.util.SparseBooleanArray;
import android.view.Display;

import com.android.internal.annotations.GuardedBy;
import com.android.internal.annotations.VisibleForTesting;
import com.android.internal.app.ProcessMap;
import com.android.internal.app.procstats.ProcessStats;
import com.android.internal.os.RuntimeInit;
import com.android.internal.os.Zygote;
import com.android.internal.util.ArrayUtils;
import com.android.internal.util.FrameworkStatsLog;
import com.android.internal.util.MemInfoReader;
import com.android.server.LocalServices;
import com.android.server.ServiceThread;
import com.android.server.SystemConfig;
import com.android.server.Watchdog;
import com.android.server.compat.PlatformCompat;
import com.android.server.pm.dex.DexManager;
import com.android.server.pm.parsing.pkg.AndroidPackage;
import com.android.server.wm.ActivityServiceConnectionsHolder;
import com.android.server.wm.WindowManagerService;

import dalvik.system.VMRuntime;

import java.io.File;
import java.io.FileDescriptor;
import java.io.IOException;
import java.io.OutputStream;
import java.io.PrintWriter;
import java.nio.ByteBuffer;
import java.util.ArrayList;
import java.util.Arrays;
import java.util.BitSet;
import java.util.HashMap;
import java.util.List;
import java.util.Map;
import java.util.Set;

/**
 * Activity manager code dealing with processes.
 */
public final class ProcessList {
    static final String TAG = TAG_WITH_CLASS_NAME ? "ProcessList" : TAG_AM;

    // A system property to control if app data isolation is enabled.
    static final String ANDROID_APP_DATA_ISOLATION_ENABLED_PROPERTY =
            "persist.zygote.app_data_isolation";

    // A system property to control if obb app data isolation is enabled in vold.
    static final String ANDROID_VOLD_APP_DATA_ISOLATION_ENABLED_PROPERTY =
            "persist.sys.vold_app_data_isolation_enabled";

    // A system property to control if fuse is enabled.
    static final String ANDROID_FUSE_ENABLED = "persist.sys.fuse";

    // The minimum time we allow between crashes, for us to consider this
    // application to be bad and stop and its services and reject broadcasts.
    static final int MIN_CRASH_INTERVAL = 60 * 1000;

    // OOM adjustments for processes in various states:

    // Uninitialized value for any major or minor adj fields
    static final int INVALID_ADJ = -10000;

    // Adjustment used in certain places where we don't know it yet.
    // (Generally this is something that is going to be cached, but we
    // don't know the exact value in the cached range to assign yet.)
    static final int UNKNOWN_ADJ = 1001;

    // This is a process only hosting activities that are not visible,
    // so it can be killed without any disruption.
    static final int CACHED_APP_MAX_ADJ = 999;
    static final int CACHED_APP_MIN_ADJ = 900;

    // This is the oom_adj level that we allow to die first. This cannot be equal to
    // CACHED_APP_MAX_ADJ unless processes are actively being assigned an oom_score_adj of
    // CACHED_APP_MAX_ADJ.
    static final int CACHED_APP_LMK_FIRST_ADJ = 950;

    // Number of levels we have available for different service connection group importance
    // levels.
    static final int CACHED_APP_IMPORTANCE_LEVELS = 5;

    // The B list of SERVICE_ADJ -- these are the old and decrepit
    // services that aren't as shiny and interesting as the ones in the A list.
    static final int SERVICE_B_ADJ = 800;

    // This is the process of the previous application that the user was in.
    // This process is kept above other things, because it is very common to
    // switch back to the previous app.  This is important both for recent
    // task switch (toggling between the two top recent apps) as well as normal
    // UI flow such as clicking on a URI in the e-mail app to view in the browser,
    // and then pressing back to return to e-mail.
    static final int PREVIOUS_APP_ADJ = 700;

    // This is a process holding the home application -- we want to try
    // avoiding killing it, even if it would normally be in the background,
    // because the user interacts with it so much.
    static final int HOME_APP_ADJ = 600;

    // This is a process holding an application service -- killing it will not
    // have much of an impact as far as the user is concerned.
    static final int SERVICE_ADJ = 500;

    // This is a process with a heavy-weight application.  It is in the
    // background, but we want to try to avoid killing it.  Value set in
    // system/rootdir/init.rc on startup.
    static final int HEAVY_WEIGHT_APP_ADJ = 400;

    // This is a process currently hosting a backup operation.  Killing it
    // is not entirely fatal but is generally a bad idea.
    static final int BACKUP_APP_ADJ = 300;

    // This is a process bound by the system (or other app) that's more important than services but
    // not so perceptible that it affects the user immediately if killed.
    static final int PERCEPTIBLE_LOW_APP_ADJ = 250;

    // This is a process only hosting components that are perceptible to the
    // user, and we really want to avoid killing them, but they are not
    // immediately visible. An example is background music playback.
    static final int PERCEPTIBLE_APP_ADJ = 200;

    // This is a process only hosting activities that are visible to the
    // user, so we'd prefer they don't disappear.
    static final int VISIBLE_APP_ADJ = 100;
    static final int VISIBLE_APP_LAYER_MAX = PERCEPTIBLE_APP_ADJ - VISIBLE_APP_ADJ - 1;

    // This is a process that was recently TOP and moved to FGS. Continue to treat it almost
    // like a foreground app for a while.
    // @see TOP_TO_FGS_GRACE_PERIOD
    static final int PERCEPTIBLE_RECENT_FOREGROUND_APP_ADJ = 50;

    // This is the process running the current foreground app.  We'd really
    // rather not kill it!
    static final int FOREGROUND_APP_ADJ = 0;

    // This is a process that the system or a persistent process has bound to,
    // and indicated it is important.
    static final int PERSISTENT_SERVICE_ADJ = -700;

    // This is a system persistent process, such as telephony.  Definitely
    // don't want to kill it, but doing so is not completely fatal.
    static final int PERSISTENT_PROC_ADJ = -800;

    // The system process runs at the default adjustment.
    static final int SYSTEM_ADJ = -900;

    // Special code for native processes that are not being managed by the system (so
    // don't have an oom adj assigned by the system).
    static final int NATIVE_ADJ = -1000;

    // Memory pages are 4K.
    static final int PAGE_SIZE = 4 * 1024;

    // Activity manager's version of Process.THREAD_GROUP_BACKGROUND
    static final int SCHED_GROUP_BACKGROUND = 0;
      // Activity manager's version of Process.THREAD_GROUP_RESTRICTED
    static final int SCHED_GROUP_RESTRICTED = 1;
    // Activity manager's version of Process.THREAD_GROUP_DEFAULT
    static final int SCHED_GROUP_DEFAULT = 2;
    // Activity manager's version of Process.THREAD_GROUP_TOP_APP
    public static final int SCHED_GROUP_TOP_APP = 3;
    // Activity manager's version of Process.THREAD_GROUP_TOP_APP
    // Disambiguate between actual top app and processes bound to the top app
    static final int SCHED_GROUP_TOP_APP_BOUND = 4;

    // The minimum number of cached apps we want to be able to keep around,
    // without empty apps being able to push them out of memory.
    static final int MIN_CACHED_APPS = 2;

    // We allow empty processes to stick around for at most 30 minutes.
    static final long MAX_EMPTY_TIME = 30 * 60 * 1000;

    // Threshold of number of cached+empty where we consider memory critical.
    static final int TRIM_CRITICAL_THRESHOLD = 3;

    // Threshold of number of cached+empty where we consider memory critical.
    static final int TRIM_LOW_THRESHOLD = 5;

    /**
     * State indicating that there is no need for any blocking for network.
     */
    @VisibleForTesting
    static final int NETWORK_STATE_NO_CHANGE = 0;

    /**
     * State indicating that the main thread needs to be informed about the network wait.
     */
    @VisibleForTesting
    static final int NETWORK_STATE_BLOCK = 1;

    /**
     * State indicating that any threads waiting for network state to get updated can be unblocked.
     */
    @VisibleForTesting
    static final int NETWORK_STATE_UNBLOCK = 2;

    // If true, then we pass the flag to ART to load the app image startup cache.
    private static final String PROPERTY_USE_APP_IMAGE_STARTUP_CACHE =
            "persist.device_config.runtime_native.use_app_image_startup_cache";

    // The socket path for zygote to send unsolicited msg.
    // Must keep sync with com_android_internal_os_Zygote.cpp.
    private static final String UNSOL_ZYGOTE_MSG_SOCKET_PATH = "/data/system/unsolzygotesocket";

    // Low Memory Killer Daemon command codes.
    // These must be kept in sync with lmk_cmd definitions in lmkd.h
    //
    // LMK_TARGET <minfree> <minkillprio> ... (up to 6 pairs)
    // LMK_PROCPRIO <pid> <uid> <prio>
    // LMK_PROCREMOVE <pid>
    // LMK_PROCPURGE
    // LMK_GETKILLCNT
    // LMK_SUBSCRIBE
    // LMK_PROCKILL
    static final byte LMK_TARGET = 0;
    static final byte LMK_PROCPRIO = 1;
    static final byte LMK_PROCREMOVE = 2;
    static final byte LMK_PROCPURGE = 3;
    static final byte LMK_GETKILLCNT = 4;
    static final byte LMK_SUBSCRIBE = 5;
    static final byte LMK_PROCKILL = 6; // Note: this is an unsolicated command

    // Low Memory Killer Daemon command codes.
    // These must be kept in sync with async_event_type definitions in lmkd.h
    //
    static final int LMK_ASYNC_EVENT_KILL = 0;

    // lmkd reconnect delay in msecs
    private static final long LMKD_RECONNECT_DELAY_MS = 1000;

    /**
     * How long between a process kill and we actually receive its death recipient
     */
    private static final int PROC_KILL_TIMEOUT = 2000; // 2 seconds;

    /**
     * Native heap allocations will now have a non-zero tag in the most significant byte.
     * @see <a href="https://source.android.com/devices/tech/debug/tagged-pointers">Tagged
     * Pointers</a>
     */
    @ChangeId
    @EnabledAfter(targetSdkVersion = Build.VERSION_CODES.Q)
    private static final long NATIVE_HEAP_POINTER_TAGGING = 135754954; // This is a bug id.

    /**
     * Enable memory tag checks in non-system apps. This flag will only have an effect on
     * hardware supporting the ARM Memory Tagging Extension (MTE).
     */
    @ChangeId
    @Disabled
    private static final long NATIVE_MEMORY_TAGGING = 135772972; // This is a bug id.

    /**
     * Enable sampled memory bug detection in the app.
     * @see <a href="https://source.android.com/devices/tech/debug/gwp-asan">GWP-ASan</a>.
     */
    @ChangeId
    @Disabled
    private static final long GWP_ASAN = 135634846; // This is a bug id.

    /**
     * Apps have no access to the private data directories of any other app, even if the other
     * app has made them world-readable.
     */
    @ChangeId
    @EnabledAfter(targetSdkVersion = Build.VERSION_CODES.Q)
    private static final long APP_DATA_DIRECTORY_ISOLATION = 143937733; // See b/143937733

    ActivityManagerService mService = null;

    // To kill process groups asynchronously
    static KillHandler sKillHandler = null;
    static ServiceThread sKillThread = null;

    // These are the various interesting memory levels that we will give to
    // the OOM killer.  Note that the OOM killer only supports 6 slots, so we
    // can't give it a different value for every possible kind of process.
    private final int[] mOomAdj = new int[] {
            FOREGROUND_APP_ADJ, VISIBLE_APP_ADJ, PERCEPTIBLE_APP_ADJ,
            PERCEPTIBLE_LOW_APP_ADJ, CACHED_APP_MIN_ADJ, CACHED_APP_LMK_FIRST_ADJ
    };
    // These are the low-end OOM level limits.  This is appropriate for an
    // HVGA or smaller phone with less than 512MB.  Values are in KB.
    private final int[] mOomMinFreeLow = new int[] {
            12288, 18432, 24576,
            36864, 43008, 49152
    };
    // These are the high-end OOM level limits.  This is appropriate for a
    // 1280x800 or larger screen with around 1GB RAM.  Values are in KB.
    private final int[] mOomMinFreeHigh = new int[] {
            73728, 92160, 110592,
            129024, 147456, 184320
    };
    // The actual OOM killer memory levels we are using.
    private final int[] mOomMinFree = new int[mOomAdj.length];

    private final long mTotalMemMb;

    private long mCachedRestoreLevel;

    private boolean mHaveDisplaySize;

    private static LmkdConnection sLmkdConnection = null;

    private boolean mOomLevelsSet = false;

    private boolean mAppDataIsolationEnabled = false;

    private boolean mVoldAppDataIsolationEnabled = false;

    private ArrayList<String> mAppDataIsolationWhitelistedApps;

    /**
     * Temporary to avoid allocations.  Protected by main lock.
     */
    @GuardedBy("mService")
    final StringBuilder mStringBuilder = new StringBuilder(256);

    /**
     * A global counter for generating sequence numbers.
     * This value will be used when incrementing sequence numbers in individual uidRecords.
     *
     * Having a global counter ensures that seq numbers are monotonically increasing for a
     * particular uid even when the uidRecord is re-created.
     */
    @GuardedBy("mService")
    @VisibleForTesting
    long mProcStateSeqCounter = 0;

    /**
     * A global counter for generating sequence numbers to uniquely identify pending process starts.
     */
    @GuardedBy("mService")
    private long mProcStartSeqCounter = 0;

    /**
     * Contains {@link ProcessRecord} objects for pending process starts.
     *
     * Mapping: {@link #mProcStartSeqCounter} -> {@link ProcessRecord}
     */
    @GuardedBy("mService")
    final LongSparseArray<ProcessRecord> mPendingStarts = new LongSparseArray<>();

    /**
     * List of running applications, sorted by recent usage.
     * The first entry in the list is the least recently used.
     */
    final ArrayList<ProcessRecord> mLruProcesses = new ArrayList<ProcessRecord>();

    /**
     * Where in mLruProcesses that the processes hosting activities start.
     */
    int mLruProcessActivityStart = 0;

    /**
     * Where in mLruProcesses that the processes hosting services start.
     * This is after (lower index) than mLruProcessesActivityStart.
     */
    int mLruProcessServiceStart = 0;

    /**
     * Current sequence id for process LRU updating.
     */
    int mLruSeq = 0;

    ActiveUids mActiveUids;

    /**
     * The currently running isolated processes.
     */
    final SparseArray<ProcessRecord> mIsolatedProcesses = new SparseArray<>();

    /**
     * The currently running application zygotes.
     */
    final ProcessMap<AppZygote> mAppZygotes = new ProcessMap<AppZygote>();

    /**
     * Managees the {@link android.app.ApplicationExitInfo} records.
     */
    @GuardedBy("mAppExitInfoTracker")
    final AppExitInfoTracker mAppExitInfoTracker = new AppExitInfoTracker();

    /**
     * The processes that are forked off an application zygote.
     */
    final ArrayMap<AppZygote, ArrayList<ProcessRecord>> mAppZygoteProcesses =
            new ArrayMap<AppZygote, ArrayList<ProcessRecord>>();

    private PlatformCompat mPlatformCompat = null;

    /**
     * The server socket in system_server, zygote will connect to it
     * in order to send unsolicited messages to system_server.
     */
    private LocalSocket mSystemServerSocketForZygote;

    /**
     * Maximum number of bytes that an incoming unsolicited zygote message could be.
     * To be updated if new message type needs to be supported.
     */
    private static final int MAX_ZYGOTE_UNSOLICITED_MESSAGE_SIZE = 16;

    /**
     * The buffer to be used to receive the incoming unsolicited zygote message.
     */
    private final byte[] mZygoteUnsolicitedMessage = new byte[MAX_ZYGOTE_UNSOLICITED_MESSAGE_SIZE];

    /**
     * The buffer to be used to receive the SIGCHLD data, it includes pid/uid/status.
     */
    private final int[] mZygoteSigChldMessage = new int[3];

    final class IsolatedUidRange {
        @VisibleForTesting
        public final int mFirstUid;
        @VisibleForTesting
        public final int mLastUid;

        @GuardedBy("ProcessList.this.mService")
        private final SparseBooleanArray mUidUsed = new SparseBooleanArray();

        @GuardedBy("ProcessList.this.mService")
        private int mNextUid;

        IsolatedUidRange(int firstUid, int lastUid) {
            mFirstUid = firstUid;
            mLastUid = lastUid;
            mNextUid = firstUid;
        }

        @GuardedBy("ProcessList.this.mService")
        int allocateIsolatedUidLocked(int userId) {
            int uid;
            int stepsLeft = (mLastUid - mFirstUid + 1);
            for (int i = 0; i < stepsLeft; ++i) {
                if (mNextUid < mFirstUid || mNextUid > mLastUid) {
                    mNextUid = mFirstUid;
                }
                uid = UserHandle.getUid(userId, mNextUid);
                mNextUid++;
                if (!mUidUsed.get(uid, false)) {
                    mUidUsed.put(uid, true);
                    return uid;
                }
            }
            return -1;
        }

        @GuardedBy("ProcessList.this.mService")
        void freeIsolatedUidLocked(int uid) {
            mUidUsed.delete(uid);
        }
    };

    /**
     * A class that allocates ranges of isolated UIDs per application, and keeps track of them.
     */
    final class IsolatedUidRangeAllocator {
        private final int mFirstUid;
        private final int mNumUidRanges;
        private final int mNumUidsPerRange;
        /**
         * We map the uid range [mFirstUid, mFirstUid + mNumUidRanges * mNumUidsPerRange)
         * back to an underlying bitset of [0, mNumUidRanges) and allocate out of that.
         */
        @GuardedBy("ProcessList.this.mService")
        private final BitSet mAvailableUidRanges;
        @GuardedBy("ProcessList.this.mService")
        private final ProcessMap<IsolatedUidRange> mAppRanges = new ProcessMap<IsolatedUidRange>();

        IsolatedUidRangeAllocator(int firstUid, int lastUid, int numUidsPerRange) {
            mFirstUid = firstUid;
            mNumUidsPerRange = numUidsPerRange;
            mNumUidRanges = (lastUid - firstUid + 1) / numUidsPerRange;
            mAvailableUidRanges = new BitSet(mNumUidRanges);
            // Mark all as available
            mAvailableUidRanges.set(0, mNumUidRanges);
        }

        @GuardedBy("ProcessList.this.mService")
        IsolatedUidRange getIsolatedUidRangeLocked(String processName, int uid) {
            return mAppRanges.get(processName, uid);
        }

        @GuardedBy("ProcessList.this.mService")
        IsolatedUidRange getOrCreateIsolatedUidRangeLocked(String processName, int uid) {
            IsolatedUidRange range = getIsolatedUidRangeLocked(processName, uid);
            if (range == null) {
                int uidRangeIndex = mAvailableUidRanges.nextSetBit(0);
                if (uidRangeIndex < 0) {
                    // No free range
                    return null;
                }
                mAvailableUidRanges.clear(uidRangeIndex);
                int actualUid = mFirstUid + uidRangeIndex * mNumUidsPerRange;
                range = new IsolatedUidRange(actualUid, actualUid + mNumUidsPerRange - 1);
                mAppRanges.put(processName, uid, range);
            }
            return range;
        }

        @GuardedBy("ProcessList.this.mService")
        void freeUidRangeLocked(ApplicationInfo info) {
            // Find the UID range
            IsolatedUidRange range = mAppRanges.get(info.processName, info.uid);
            if (range != null) {
                // Map back to starting uid
                final int uidRangeIndex = (range.mFirstUid - mFirstUid) / mNumUidsPerRange;
                // Mark it as available in the underlying bitset
                mAvailableUidRanges.set(uidRangeIndex);
                // And the map
                mAppRanges.remove(info.processName, info.uid);
            }
        }
    }

    /**
     * The available isolated UIDs for processes that are not spawned from an application zygote.
     */
    @VisibleForTesting
    IsolatedUidRange mGlobalIsolatedUids = new IsolatedUidRange(Process.FIRST_ISOLATED_UID,
            Process.LAST_ISOLATED_UID);

    /**
     * An allocator for isolated UID ranges for apps that use an application zygote.
     */
    @VisibleForTesting
    IsolatedUidRangeAllocator mAppIsolatedUidRangeAllocator =
            new IsolatedUidRangeAllocator(Process.FIRST_APP_ZYGOTE_ISOLATED_UID,
                    Process.LAST_APP_ZYGOTE_ISOLATED_UID, Process.NUM_UIDS_PER_APP_ZYGOTE);

    /**
     * Processes that are being forcibly torn down.
     */
    final ArrayList<ProcessRecord> mRemovedProcesses = new ArrayList<ProcessRecord>();

    /**
     * All of the applications we currently have running organized by name.
     * The keys are strings of the application package name (as
     * returned by the package manager), and the keys are ApplicationRecord
     * objects.
     */
    final MyProcessMap mProcessNames = new MyProcessMap();

    final class MyProcessMap extends ProcessMap<ProcessRecord> {
        @Override
        public ProcessRecord put(String name, int uid, ProcessRecord value) {
            final ProcessRecord r = super.put(name, uid, value);
            mService.mAtmInternal.onProcessAdded(r.getWindowProcessController());
            return r;
        }

        @Override
        public ProcessRecord remove(String name, int uid) {
            final ProcessRecord r = super.remove(name, uid);
            mService.mAtmInternal.onProcessRemoved(name, uid);
            return r;
        }
    }

    final class KillHandler extends Handler {
        static final int KILL_PROCESS_GROUP_MSG = 4000;
        static final int LMKD_RECONNECT_MSG = 4001;

        public KillHandler(Looper looper) {
            super(looper, null, true);
        }

        @Override
        public void handleMessage(Message msg) {
            switch (msg.what) {
                case KILL_PROCESS_GROUP_MSG:
                    Trace.traceBegin(Trace.TRACE_TAG_ACTIVITY_MANAGER, "killProcessGroup");
                    Process.killProcessGroup(msg.arg1 /* uid */, msg.arg2 /* pid */);
                    Trace.traceEnd(Trace.TRACE_TAG_ACTIVITY_MANAGER);
                    break;
                case LMKD_RECONNECT_MSG:
                    if (!sLmkdConnection.connect()) {
                        Slog.i(TAG, "Failed to connect to lmkd, retry after " +
                                LMKD_RECONNECT_DELAY_MS + " ms");
                        // retry after LMKD_RECONNECT_DELAY_MS
                        sKillHandler.sendMessageDelayed(sKillHandler.obtainMessage(
                                KillHandler.LMKD_RECONNECT_MSG), LMKD_RECONNECT_DELAY_MS);
                    }
                    break;
                default:
                    super.handleMessage(msg);
            }
        }
    }

    /**
     * A runner to handle the imperceptible killings.
     */
    ImperceptibleKillRunner mImperceptibleKillRunner;

    ////////////////////  END FIELDS  ////////////////////

    ProcessList() {
        MemInfoReader minfo = new MemInfoReader();
        minfo.readMemInfo();
        mTotalMemMb = minfo.getTotalSize()/(1024*1024);
        updateOomLevels(0, 0, false);
    }

    void init(ActivityManagerService service, ActiveUids activeUids,
            PlatformCompat platformCompat) {
        mService = service;
        mActiveUids = activeUids;
        mPlatformCompat = platformCompat;
        // Get this after boot, and won't be changed until it's rebooted, as we don't
        // want some apps enabled while some apps disabled
        mAppDataIsolationEnabled =
                SystemProperties.getBoolean(ANDROID_APP_DATA_ISOLATION_ENABLED_PROPERTY, true);
        boolean fuseEnabled = SystemProperties.getBoolean(ANDROID_FUSE_ENABLED, false);
        boolean voldAppDataIsolationEnabled = SystemProperties.getBoolean(
                ANDROID_VOLD_APP_DATA_ISOLATION_ENABLED_PROPERTY, false);
        if (!fuseEnabled && voldAppDataIsolationEnabled) {
            Slog.e(TAG, "Fuse is not enabled while vold app data isolation is enabled");
        }
        mVoldAppDataIsolationEnabled = fuseEnabled && voldAppDataIsolationEnabled;
        mAppDataIsolationWhitelistedApps = new ArrayList<>(
                SystemConfig.getInstance().getAppDataIsolationWhitelistedApps());

        if (sKillHandler == null) {
            sKillThread = new ServiceThread(TAG + ":kill",
                    THREAD_PRIORITY_BACKGROUND, true /* allowIo */);
            sKillThread.start();
            sKillHandler = new KillHandler(sKillThread.getLooper());
            sLmkdConnection = new LmkdConnection(sKillThread.getLooper().getQueue(),
                    new LmkdConnection.LmkdConnectionListener() {
                        @Override
                        public boolean onConnect(OutputStream ostream) {
                            Slog.i(TAG, "Connection with lmkd established");
                            return onLmkdConnect(ostream);
                        }

                        @Override
                        public void onDisconnect() {
                            Slog.w(TAG, "Lost connection to lmkd");
                            // start reconnection after delay to let lmkd restart
                            sKillHandler.sendMessageDelayed(sKillHandler.obtainMessage(
                                    KillHandler.LMKD_RECONNECT_MSG), LMKD_RECONNECT_DELAY_MS);
                        }

                        @Override
                        public boolean isReplyExpected(ByteBuffer replyBuf,
                                ByteBuffer dataReceived, int receivedLen) {
                            // compare the preambule (currently one integer) to check if
                            // this is the reply packet we are waiting for
                            return (receivedLen == replyBuf.array().length &&
                                    dataReceived.getInt(0) == replyBuf.getInt(0));
                        }

                        @Override
                        public boolean handleUnsolicitedMessage(ByteBuffer dataReceived,
                                int receivedLen) {
                            if (receivedLen < 4) {
                                return false;
                            }
                            switch (dataReceived.getInt(0)) {
                                case LMK_PROCKILL:
                                    if (receivedLen != 12) {
                                        return false;
                                    }
                                    mAppExitInfoTracker.scheduleNoteLmkdProcKilled(
                                            dataReceived.getInt(4), dataReceived.getInt(8));
                                    return true;
                                default:
                                    return false;
                            }
                        }
                    }
            );
            // Start listening on incoming connections from zygotes.
            mSystemServerSocketForZygote = createSystemServerSocketForZygote();
            if (mSystemServerSocketForZygote != null) {
                sKillHandler.getLooper().getQueue().addOnFileDescriptorEventListener(
                        mSystemServerSocketForZygote.getFileDescriptor(),
                        EVENT_INPUT, this::handleZygoteMessages);
            }
            mAppExitInfoTracker.init(mService);
            mImperceptibleKillRunner = new ImperceptibleKillRunner(sKillThread.getLooper());
        }
    }

    void onSystemReady() {
        mAppExitInfoTracker.onSystemReady();
    }

    void applyDisplaySize(WindowManagerService wm) {
        if (!mHaveDisplaySize) {
            Point p = new Point();
            // TODO(multi-display): Compute based on sum of all connected displays' resolutions.
            wm.getBaseDisplaySize(Display.DEFAULT_DISPLAY, p);
            if (p.x != 0 && p.y != 0) {
                updateOomLevels(p.x, p.y, true);
                mHaveDisplaySize = true;
            }
        }
    }

    /**
     * Get a map of pid and package name that process of that pid Android/data and Android/obb
     * directory is not mounted to lowerfs to speed up access.
     */
    Map<Integer, String> getProcessesWithPendingBindMounts(int userId) {
        final Map<Integer, String> pidPackageMap = new HashMap<>();
        synchronized (mService) {
            for (int i = mLruProcesses.size() - 1; i >= 0; i--) {
                final ProcessRecord record = mLruProcesses.get(i);
                if (record.userId != userId || !record.bindMountPending) {
                    continue;
                }
                final int pid = record.pid;
                // It can happen when app process is starting, but zygote work is not done yet so
                // system does not this pid record yet.
                if (pid == 0) {
                    throw new IllegalStateException("Pending process is not started yet,"
                            + "retry later");
                }
                pidPackageMap.put(pid, record.info.packageName);
            }
            return pidPackageMap;
        }
    }

    private void updateOomLevels(int displayWidth, int displayHeight, boolean write) {
        // Scale buckets from avail memory: at 300MB we use the lowest values to
        // 700MB or more for the top values.
        float scaleMem = ((float) (mTotalMemMb - 350)) / (700 - 350);

        // Scale buckets from screen size.
        int minSize = 480 * 800;  //  384000
        int maxSize = 1280 * 800; // 1024000  230400 870400  .264
        float scaleDisp = ((float)(displayWidth * displayHeight) - minSize) / (maxSize - minSize);
        if (false) {
            Slog.i("XXXXXX", "scaleMem=" + scaleMem);
            Slog.i("XXXXXX", "scaleDisp=" + scaleDisp + " dw=" + displayWidth
                    + " dh=" + displayHeight);
        }

        float scale = scaleMem > scaleDisp ? scaleMem : scaleDisp;
        if (scale < 0) scale = 0;
        else if (scale > 1) scale = 1;
        int minfree_adj = Resources.getSystem().getInteger(
                com.android.internal.R.integer.config_lowMemoryKillerMinFreeKbytesAdjust);
        int minfree_abs = Resources.getSystem().getInteger(
                com.android.internal.R.integer.config_lowMemoryKillerMinFreeKbytesAbsolute);
        if (false) {
            Slog.i("XXXXXX", "minfree_adj=" + minfree_adj + " minfree_abs=" + minfree_abs);
        }

        final boolean is64bit = Build.SUPPORTED_64_BIT_ABIS.length > 0;

        for (int i = 0; i < mOomAdj.length; i++) {
            int low = mOomMinFreeLow[i];
            int high = mOomMinFreeHigh[i];
            if (is64bit) {
                // Increase the high min-free levels for cached processes for 64-bit
                if (i == 4) high = (high * 3) / 2;
                else if (i == 5) high = (high * 7) / 4;
            }
            mOomMinFree[i] = (int)(low + ((high - low) * scale));
        }

        if (minfree_abs >= 0) {
            for (int i = 0; i < mOomAdj.length; i++) {
                mOomMinFree[i] = (int)((float)minfree_abs * mOomMinFree[i]
                        / mOomMinFree[mOomAdj.length - 1]);
            }
        }

        if (minfree_adj != 0) {
            for (int i = 0; i < mOomAdj.length; i++) {
                mOomMinFree[i] += (int)((float) minfree_adj * mOomMinFree[i]
                        / mOomMinFree[mOomAdj.length - 1]);
                if (mOomMinFree[i] < 0) {
                    mOomMinFree[i] = 0;
                }
            }
        }

        // The maximum size we will restore a process from cached to background, when under
        // memory duress, is 1/3 the size we have reserved for kernel caches and other overhead
        // before killing background processes.
        mCachedRestoreLevel = (getMemLevel(ProcessList.CACHED_APP_MAX_ADJ) / 1024) / 3;

        // Ask the kernel to try to keep enough memory free to allocate 3 full
        // screen 32bpp buffers without entering direct reclaim.
        int reserve = displayWidth * displayHeight * 4 * 3 / 1024;
        int reserve_adj = Resources.getSystem().getInteger(
                com.android.internal.R.integer.config_extraFreeKbytesAdjust);
        int reserve_abs = Resources.getSystem().getInteger(
                com.android.internal.R.integer.config_extraFreeKbytesAbsolute);

        if (reserve_abs >= 0) {
            reserve = reserve_abs;
        }

        if (reserve_adj != 0) {
            reserve += reserve_adj;
            if (reserve < 0) {
                reserve = 0;
            }
        }

        if (write) {
            ByteBuffer buf = ByteBuffer.allocate(4 * (2 * mOomAdj.length + 1));
            buf.putInt(LMK_TARGET);
            for (int i = 0; i < mOomAdj.length; i++) {
                buf.putInt((mOomMinFree[i] * 1024)/PAGE_SIZE);
                buf.putInt(mOomAdj[i]);
            }

            writeLmkd(buf, null);
            SystemProperties.set("sys.sysctl.extra_free_kbytes", Integer.toString(reserve));
            mOomLevelsSet = true;
        }
        // GB: 2048,3072,4096,6144,7168,8192
        // HC: 8192,10240,12288,14336,16384,20480
    }

    public static int computeEmptyProcessLimit(int totalProcessLimit) {
        return totalProcessLimit/2;
    }

    private static String buildOomTag(String prefix, String compactPrefix, String space, int val,
            int base, boolean compact) {
        final int diff = val - base;
        if (diff == 0) {
            if (compact) {
                return compactPrefix;
            }
            if (space == null) return prefix;
            return prefix + space;
        }
        if (diff < 10) {
            return prefix + (compact ? "+" : "+ ") + Integer.toString(diff);
        }
        return prefix + "+" + Integer.toString(diff);
    }

    public static String makeOomAdjString(int setAdj, boolean compact) {
        if (setAdj >= ProcessList.CACHED_APP_MIN_ADJ) {
            return buildOomTag("cch", "cch", "   ", setAdj,
                    ProcessList.CACHED_APP_MIN_ADJ, compact);
        } else if (setAdj >= ProcessList.SERVICE_B_ADJ) {
            return buildOomTag("svcb  ", "svcb", null, setAdj,
                    ProcessList.SERVICE_B_ADJ, compact);
        } else if (setAdj >= ProcessList.PREVIOUS_APP_ADJ) {
            return buildOomTag("prev  ", "prev", null, setAdj,
                    ProcessList.PREVIOUS_APP_ADJ, compact);
        } else if (setAdj >= ProcessList.HOME_APP_ADJ) {
            return buildOomTag("home  ", "home", null, setAdj,
                    ProcessList.HOME_APP_ADJ, compact);
        } else if (setAdj >= ProcessList.SERVICE_ADJ) {
            return buildOomTag("svc   ", "svc", null, setAdj,
                    ProcessList.SERVICE_ADJ, compact);
        } else if (setAdj >= ProcessList.HEAVY_WEIGHT_APP_ADJ) {
            return buildOomTag("hvy   ", "hvy", null, setAdj,
                    ProcessList.HEAVY_WEIGHT_APP_ADJ, compact);
        } else if (setAdj >= ProcessList.BACKUP_APP_ADJ) {
            return buildOomTag("bkup  ", "bkup", null, setAdj,
                    ProcessList.BACKUP_APP_ADJ, compact);
        } else if (setAdj >= ProcessList.PERCEPTIBLE_LOW_APP_ADJ) {
            return buildOomTag("prcl  ", "prcl", null, setAdj,
                    ProcessList.PERCEPTIBLE_LOW_APP_ADJ, compact);
        } else if (setAdj >= ProcessList.PERCEPTIBLE_APP_ADJ) {
            return buildOomTag("prcp  ", "prcp", null, setAdj,
                    ProcessList.PERCEPTIBLE_APP_ADJ, compact);
        } else if (setAdj >= ProcessList.VISIBLE_APP_ADJ) {
            return buildOomTag("vis", "vis", "   ", setAdj,
                    ProcessList.VISIBLE_APP_ADJ, compact);
        } else if (setAdj >= ProcessList.FOREGROUND_APP_ADJ) {
            return buildOomTag("fg ", "fg ", "   ", setAdj,
                    ProcessList.FOREGROUND_APP_ADJ, compact);
        } else if (setAdj >= ProcessList.PERSISTENT_SERVICE_ADJ) {
            return buildOomTag("psvc  ", "psvc", null, setAdj,
                    ProcessList.PERSISTENT_SERVICE_ADJ, compact);
        } else if (setAdj >= ProcessList.PERSISTENT_PROC_ADJ) {
            return buildOomTag("pers  ", "pers", null, setAdj,
                    ProcessList.PERSISTENT_PROC_ADJ, compact);
        } else if (setAdj >= ProcessList.SYSTEM_ADJ) {
            return buildOomTag("sys   ", "sys", null, setAdj,
                    ProcessList.SYSTEM_ADJ, compact);
        } else if (setAdj >= ProcessList.NATIVE_ADJ) {
            return buildOomTag("ntv  ", "ntv", null, setAdj,
                    ProcessList.NATIVE_ADJ, compact);
        } else {
            return Integer.toString(setAdj);
        }
    }

    public static String makeProcStateString(int curProcState) {
        String procState;
        switch (curProcState) {
            case ActivityManager.PROCESS_STATE_PERSISTENT:
                procState = "PER ";
                break;
            case ActivityManager.PROCESS_STATE_PERSISTENT_UI:
                procState = "PERU";
                break;
            case ActivityManager.PROCESS_STATE_TOP:
                procState = "TOP ";
                break;
            case ActivityManager.PROCESS_STATE_BOUND_TOP:
                procState = "BTOP";
                break;
            case ActivityManager.PROCESS_STATE_FOREGROUND_SERVICE:
                procState = "FGS ";
                break;
            case ActivityManager.PROCESS_STATE_BOUND_FOREGROUND_SERVICE:
                procState = "BFGS";
                break;
            case ActivityManager.PROCESS_STATE_IMPORTANT_FOREGROUND:
                procState = "IMPF";
                break;
            case ActivityManager.PROCESS_STATE_IMPORTANT_BACKGROUND:
                procState = "IMPB";
                break;
            case ActivityManager.PROCESS_STATE_TRANSIENT_BACKGROUND:
                procState = "TRNB";
                break;
            case ActivityManager.PROCESS_STATE_BACKUP:
                procState = "BKUP";
                break;
            case ActivityManager.PROCESS_STATE_SERVICE:
                procState = "SVC ";
                break;
            case ActivityManager.PROCESS_STATE_RECEIVER:
                procState = "RCVR";
                break;
            case ActivityManager.PROCESS_STATE_TOP_SLEEPING:
                procState = "TPSL";
                break;
            case ActivityManager.PROCESS_STATE_HEAVY_WEIGHT:
                procState = "HVY ";
                break;
            case ActivityManager.PROCESS_STATE_HOME:
                procState = "HOME";
                break;
            case ActivityManager.PROCESS_STATE_LAST_ACTIVITY:
                procState = "LAST";
                break;
            case ActivityManager.PROCESS_STATE_CACHED_ACTIVITY:
                procState = "CAC ";
                break;
            case ActivityManager.PROCESS_STATE_CACHED_ACTIVITY_CLIENT:
                procState = "CACC";
                break;
            case ActivityManager.PROCESS_STATE_CACHED_RECENT:
                procState = "CRE ";
                break;
            case ActivityManager.PROCESS_STATE_CACHED_EMPTY:
                procState = "CEM ";
                break;
            case ActivityManager.PROCESS_STATE_NONEXISTENT:
                procState = "NONE";
                break;
            default:
                procState = "??";
                break;
        }
        return procState;
    }

    public static int makeProcStateProtoEnum(int curProcState) {
        switch (curProcState) {
            case ActivityManager.PROCESS_STATE_PERSISTENT:
                return AppProtoEnums.PROCESS_STATE_PERSISTENT;
            case ActivityManager.PROCESS_STATE_PERSISTENT_UI:
                return AppProtoEnums.PROCESS_STATE_PERSISTENT_UI;
            case ActivityManager.PROCESS_STATE_TOP:
                return AppProtoEnums.PROCESS_STATE_TOP;
            case ActivityManager.PROCESS_STATE_BOUND_TOP:
                return AppProtoEnums.PROCESS_STATE_BOUND_TOP;
            case ActivityManager.PROCESS_STATE_FOREGROUND_SERVICE:
                return AppProtoEnums.PROCESS_STATE_FOREGROUND_SERVICE;
            case ActivityManager.PROCESS_STATE_BOUND_FOREGROUND_SERVICE:
                return AppProtoEnums.PROCESS_STATE_BOUND_FOREGROUND_SERVICE;
            case ActivityManager.PROCESS_STATE_TOP_SLEEPING:
                return AppProtoEnums.PROCESS_STATE_TOP_SLEEPING;
            case ActivityManager.PROCESS_STATE_IMPORTANT_FOREGROUND:
                return AppProtoEnums.PROCESS_STATE_IMPORTANT_FOREGROUND;
            case ActivityManager.PROCESS_STATE_IMPORTANT_BACKGROUND:
                return AppProtoEnums.PROCESS_STATE_IMPORTANT_BACKGROUND;
            case ActivityManager.PROCESS_STATE_TRANSIENT_BACKGROUND:
                return AppProtoEnums.PROCESS_STATE_TRANSIENT_BACKGROUND;
            case ActivityManager.PROCESS_STATE_BACKUP:
                return AppProtoEnums.PROCESS_STATE_BACKUP;
            case ActivityManager.PROCESS_STATE_HEAVY_WEIGHT:
                return AppProtoEnums.PROCESS_STATE_HEAVY_WEIGHT;
            case ActivityManager.PROCESS_STATE_SERVICE:
                return AppProtoEnums.PROCESS_STATE_SERVICE;
            case ActivityManager.PROCESS_STATE_RECEIVER:
                return AppProtoEnums.PROCESS_STATE_RECEIVER;
            case ActivityManager.PROCESS_STATE_HOME:
                return AppProtoEnums.PROCESS_STATE_HOME;
            case ActivityManager.PROCESS_STATE_LAST_ACTIVITY:
                return AppProtoEnums.PROCESS_STATE_LAST_ACTIVITY;
            case ActivityManager.PROCESS_STATE_CACHED_ACTIVITY:
                return AppProtoEnums.PROCESS_STATE_CACHED_ACTIVITY;
            case ActivityManager.PROCESS_STATE_CACHED_ACTIVITY_CLIENT:
                return AppProtoEnums.PROCESS_STATE_CACHED_ACTIVITY_CLIENT;
            case ActivityManager.PROCESS_STATE_CACHED_RECENT:
                return AppProtoEnums.PROCESS_STATE_CACHED_RECENT;
            case ActivityManager.PROCESS_STATE_CACHED_EMPTY:
                return AppProtoEnums.PROCESS_STATE_CACHED_EMPTY;
            case ActivityManager.PROCESS_STATE_NONEXISTENT:
                return AppProtoEnums.PROCESS_STATE_NONEXISTENT;
            case ActivityManager.PROCESS_STATE_UNKNOWN:
                return AppProtoEnums.PROCESS_STATE_UNKNOWN;
            default:
                return AppProtoEnums.PROCESS_STATE_UNKNOWN_TO_PROTO;
        }
    }

    public static void appendRamKb(StringBuilder sb, long ramKb) {
        for (int j = 0, fact = 10; j < 6; j++, fact *= 10) {
            if (ramKb < fact) {
                sb.append(' ');
            }
        }
        sb.append(ramKb);
    }

    // How long after a state change that it is safe to collect PSS without it being dirty.
    public static final int PSS_SAFE_TIME_FROM_STATE_CHANGE = 1000;

    // The minimum time interval after a state change it is safe to collect PSS.
    public static final int PSS_MIN_TIME_FROM_STATE_CHANGE = 15*1000;

    // The maximum amount of time we want to go between PSS collections.
    public static final int PSS_MAX_INTERVAL = 60*60*1000;

    // The minimum amount of time between successive PSS requests for *all* processes.
    public static final int PSS_ALL_INTERVAL = 20*60*1000;

    // The amount of time until PSS when a persistent process first appears.
    private static final int PSS_FIRST_PERSISTENT_INTERVAL = 30*1000;

    // The amount of time until PSS when a process first becomes top.
    private static final int PSS_FIRST_TOP_INTERVAL = 10*1000;

    // The amount of time until PSS when a process first goes into the background.
    private static final int PSS_FIRST_BACKGROUND_INTERVAL = 20*1000;

    // The amount of time until PSS when a process first becomes cached.
    private static final int PSS_FIRST_CACHED_INTERVAL = 20*1000;

    // The amount of time until PSS when an important process stays in the same state.
    private static final int PSS_SAME_PERSISTENT_INTERVAL = 10*60*1000;

    // The amount of time until PSS when the top process stays in the same state.
    private static final int PSS_SAME_TOP_INTERVAL = 1*60*1000;

    // The amount of time until PSS when an important process stays in the same state.
    private static final int PSS_SAME_IMPORTANT_INTERVAL = 10*60*1000;

    // The amount of time until PSS when a service process stays in the same state.
    private static final int PSS_SAME_SERVICE_INTERVAL = 5*60*1000;

    // The amount of time until PSS when a cached process stays in the same state.
    private static final int PSS_SAME_CACHED_INTERVAL = 10*60*1000;

    // The amount of time until PSS when a persistent process first appears.
    private static final int PSS_FIRST_ASLEEP_PERSISTENT_INTERVAL = 1*60*1000;

    // The amount of time until PSS when a process first becomes top.
    private static final int PSS_FIRST_ASLEEP_TOP_INTERVAL = 20*1000;

    // The amount of time until PSS when a process first goes into the background.
    private static final int PSS_FIRST_ASLEEP_BACKGROUND_INTERVAL = 30*1000;

    // The amount of time until PSS when a process first becomes cached.
    private static final int PSS_FIRST_ASLEEP_CACHED_INTERVAL = 1*60*1000;

    // The minimum time interval after a state change it is safe to collect PSS.
    public static final int PSS_TEST_MIN_TIME_FROM_STATE_CHANGE = 10*1000;

    // The amount of time during testing until PSS when a process first becomes top.
    private static final int PSS_TEST_FIRST_TOP_INTERVAL = 3*1000;

    // The amount of time during testing until PSS when a process first goes into the background.
    private static final int PSS_TEST_FIRST_BACKGROUND_INTERVAL = 5*1000;

    // The amount of time during testing until PSS when an important process stays in same state.
    private static final int PSS_TEST_SAME_IMPORTANT_INTERVAL = 10*1000;

    // The amount of time during testing until PSS when a background process stays in same state.
    private static final int PSS_TEST_SAME_BACKGROUND_INTERVAL = 15*1000;

    public static final int PROC_MEM_PERSISTENT = 0;
    public static final int PROC_MEM_TOP = 1;
    public static final int PROC_MEM_IMPORTANT = 2;
    public static final int PROC_MEM_SERVICE = 3;
    public static final int PROC_MEM_CACHED = 4;
    public static final int PROC_MEM_NUM = 5;

    // Map large set of system process states to
    private static final int[] sProcStateToProcMem = new int[] {
        PROC_MEM_PERSISTENT,            // ActivityManager.PROCESS_STATE_PERSISTENT
        PROC_MEM_PERSISTENT,            // ActivityManager.PROCESS_STATE_PERSISTENT_UI
        PROC_MEM_TOP,                   // ActivityManager.PROCESS_STATE_TOP
        PROC_MEM_IMPORTANT,             // ActivityManager.PROCESS_STATE_FOREGROUND_SERVICE
        PROC_MEM_TOP,                   // ActivityManager.PROCESS_STATE_BOUND_TOP
        PROC_MEM_IMPORTANT,             // ActivityManager.PROCESS_STATE_BOUND_FOREGROUND_SERVICE
        PROC_MEM_IMPORTANT,             // ActivityManager.PROCESS_STATE_IMPORTANT_FOREGROUND
        PROC_MEM_IMPORTANT,             // ActivityManager.PROCESS_STATE_IMPORTANT_BACKGROUND
        PROC_MEM_IMPORTANT,             // ActivityManager.PROCESS_STATE_TRANSIENT_BACKGROUND
        PROC_MEM_IMPORTANT,             // ActivityManager.PROCESS_STATE_BACKUP
        PROC_MEM_SERVICE,               // ActivityManager.PROCESS_STATE_SERVICE
        PROC_MEM_CACHED,                // ActivityManager.PROCESS_STATE_RECEIVER
        PROC_MEM_TOP,                   // ActivityManager.PROCESS_STATE_TOP_SLEEPING
        PROC_MEM_IMPORTANT,             // ActivityManager.PROCESS_STATE_HEAVY_WEIGHT
        PROC_MEM_CACHED,                // ActivityManager.PROCESS_STATE_HOME
        PROC_MEM_CACHED,                // ActivityManager.PROCESS_STATE_LAST_ACTIVITY
        PROC_MEM_CACHED,                // ActivityManager.PROCESS_STATE_CACHED_ACTIVITY
        PROC_MEM_CACHED,                // ActivityManager.PROCESS_STATE_CACHED_ACTIVITY_CLIENT
        PROC_MEM_CACHED,                // ActivityManager.PROCESS_STATE_CACHED_RECENT
        PROC_MEM_CACHED,                // ActivityManager.PROCESS_STATE_CACHED_EMPTY
    };

    private static final long[] sFirstAwakePssTimes = new long[] {
        PSS_FIRST_PERSISTENT_INTERVAL,  // PROC_MEM_PERSISTENT
        PSS_FIRST_TOP_INTERVAL,         // PROC_MEM_TOP
        PSS_FIRST_BACKGROUND_INTERVAL,  // PROC_MEM_IMPORTANT
        PSS_FIRST_BACKGROUND_INTERVAL,  // PROC_MEM_SERVICE
        PSS_FIRST_CACHED_INTERVAL,      // PROC_MEM_CACHED
    };

    private static final long[] sSameAwakePssTimes = new long[] {
        PSS_SAME_PERSISTENT_INTERVAL,   // PROC_MEM_PERSISTENT
        PSS_SAME_TOP_INTERVAL,          // PROC_MEM_TOP
        PSS_SAME_IMPORTANT_INTERVAL,    // PROC_MEM_IMPORTANT
        PSS_SAME_SERVICE_INTERVAL,      // PROC_MEM_SERVICE
        PSS_SAME_CACHED_INTERVAL,       // PROC_MEM_CACHED
    };

    private static final long[] sFirstAsleepPssTimes = new long[] {
        PSS_FIRST_ASLEEP_PERSISTENT_INTERVAL,   // PROC_MEM_PERSISTENT
        PSS_FIRST_ASLEEP_TOP_INTERVAL,          // PROC_MEM_TOP
        PSS_FIRST_ASLEEP_BACKGROUND_INTERVAL,   // PROC_MEM_IMPORTANT
        PSS_FIRST_ASLEEP_BACKGROUND_INTERVAL,   // PROC_MEM_SERVICE
        PSS_FIRST_ASLEEP_CACHED_INTERVAL,       // PROC_MEM_CACHED
    };

    private static final long[] sSameAsleepPssTimes = new long[] {
        PSS_SAME_PERSISTENT_INTERVAL,   // PROC_MEM_PERSISTENT
        PSS_SAME_TOP_INTERVAL,          // PROC_MEM_TOP
        PSS_SAME_IMPORTANT_INTERVAL,    // PROC_MEM_IMPORTANT
        PSS_SAME_SERVICE_INTERVAL,      // PROC_MEM_SERVICE
        PSS_SAME_CACHED_INTERVAL,       // PROC_MEM_CACHED
    };

    private static final long[] sTestFirstPssTimes = new long[] {
        PSS_TEST_FIRST_TOP_INTERVAL,        // PROC_MEM_PERSISTENT
        PSS_TEST_FIRST_TOP_INTERVAL,        // PROC_MEM_TOP
        PSS_TEST_FIRST_BACKGROUND_INTERVAL, // PROC_MEM_IMPORTANT
        PSS_TEST_FIRST_BACKGROUND_INTERVAL, // PROC_MEM_SERVICE
        PSS_TEST_FIRST_BACKGROUND_INTERVAL, // PROC_MEM_CACHED
    };

    private static final long[] sTestSamePssTimes = new long[] {
        PSS_TEST_SAME_BACKGROUND_INTERVAL,  // PROC_MEM_PERSISTENT
        PSS_TEST_SAME_IMPORTANT_INTERVAL,   // PROC_MEM_TOP
        PSS_TEST_SAME_IMPORTANT_INTERVAL,   // PROC_MEM_IMPORTANT
        PSS_TEST_SAME_BACKGROUND_INTERVAL,  // PROC_MEM_SERVICE
        PSS_TEST_SAME_BACKGROUND_INTERVAL,  // PROC_MEM_CACHED
    };

    public static final class ProcStateMemTracker {
        final int[] mHighestMem = new int[PROC_MEM_NUM];
        final float[] mScalingFactor = new float[PROC_MEM_NUM];
        int mTotalHighestMem = PROC_MEM_CACHED;

        int mPendingMemState;
        int mPendingHighestMemState;
        float mPendingScalingFactor;

        public ProcStateMemTracker() {
            for (int i = PROC_MEM_PERSISTENT; i < PROC_MEM_NUM; i++) {
                mHighestMem[i] = PROC_MEM_NUM;
                mScalingFactor[i] = 1.0f;
            }
            mPendingMemState = -1;
        }

        public void dumpLine(PrintWriter pw) {
            pw.print("best=");
            pw.print(mTotalHighestMem);
            pw.print(" (");
            boolean needSep = false;
            for (int i = 0; i < PROC_MEM_NUM; i++) {
                if (mHighestMem[i] < PROC_MEM_NUM) {
                    if (needSep) {
                        pw.print(", ");
                        needSep = false;
                    }
                    pw.print(i);
                    pw.print("=");
                    pw.print(mHighestMem[i]);
                    pw.print(" ");
                    pw.print(mScalingFactor[i]);
                    pw.print("x");
                    needSep = true;
                }
            }
            pw.print(")");
            if (mPendingMemState >= 0) {
                pw.print(" / pending state=");
                pw.print(mPendingMemState);
                pw.print(" highest=");
                pw.print(mPendingHighestMemState);
                pw.print(" ");
                pw.print(mPendingScalingFactor);
                pw.print("x");
            }
            pw.println();
        }
    }

    public static boolean procStatesDifferForMem(int procState1, int procState2) {
        return sProcStateToProcMem[procState1] != sProcStateToProcMem[procState2];
    }

    public static long minTimeFromStateChange(boolean test) {
        return test ? PSS_TEST_MIN_TIME_FROM_STATE_CHANGE : PSS_MIN_TIME_FROM_STATE_CHANGE;
    }

    public static void commitNextPssTime(ProcStateMemTracker tracker) {
        if (tracker.mPendingMemState >= 0) {
            tracker.mHighestMem[tracker.mPendingMemState] = tracker.mPendingHighestMemState;
            tracker.mScalingFactor[tracker.mPendingMemState] = tracker.mPendingScalingFactor;
            tracker.mTotalHighestMem = tracker.mPendingHighestMemState;
            tracker.mPendingMemState = -1;
        }
    }

    public static void abortNextPssTime(ProcStateMemTracker tracker) {
        tracker.mPendingMemState = -1;
    }

    public static long computeNextPssTime(int procState, ProcStateMemTracker tracker, boolean test,
            boolean sleeping, long now) {
        boolean first;
        float scalingFactor;
        final int memState = sProcStateToProcMem[procState];
        if (tracker != null) {
            final int highestMemState = memState < tracker.mTotalHighestMem
                    ? memState : tracker.mTotalHighestMem;
            first = highestMemState < tracker.mHighestMem[memState];
            tracker.mPendingMemState = memState;
            tracker.mPendingHighestMemState = highestMemState;
            if (first) {
                tracker.mPendingScalingFactor = scalingFactor = 1.0f;
            } else {
                scalingFactor = tracker.mScalingFactor[memState];
                tracker.mPendingScalingFactor = scalingFactor * 1.5f;
            }
        } else {
            first = true;
            scalingFactor = 1.0f;
        }
        final long[] table = test
                ? (first
                ? sTestFirstPssTimes
                : sTestSamePssTimes)
                : (first
                ? (sleeping ? sFirstAsleepPssTimes : sFirstAwakePssTimes)
                : (sleeping ? sSameAsleepPssTimes : sSameAwakePssTimes));
        long delay = (long)(table[memState] * scalingFactor);
        if (delay > PSS_MAX_INTERVAL) {
            delay = PSS_MAX_INTERVAL;
        }
        return now + delay;
    }

    long getMemLevel(int adjustment) {
        for (int i = 0; i < mOomAdj.length; i++) {
            if (adjustment <= mOomAdj[i]) {
                return mOomMinFree[i] * 1024;
            }
        }
        return mOomMinFree[mOomAdj.length - 1] * 1024;
    }

    /**
     * Return the maximum pss size in kb that we consider a process acceptable to
     * restore from its cached state for running in the background when RAM is low.
     */
    long getCachedRestoreThresholdKb() {
        return mCachedRestoreLevel;
    }

    /**
     * Set the out-of-memory badness adjustment for a process.
     * If {@code pid <= 0}, this method will be a no-op.
     *
     * @param pid The process identifier to set.
     * @param uid The uid of the app
     * @param amt Adjustment value -- lmkd allows -1000 to +1000
     *
     * {@hide}
     */
    public static void setOomAdj(int pid, int uid, int amt) {
        // This indicates that the process is not started yet and so no need to proceed further.
        if (pid <= 0) {
            return;
        }
        if (amt == UNKNOWN_ADJ)
            return;

        long start = SystemClock.elapsedRealtime();
        ByteBuffer buf = ByteBuffer.allocate(4 * 4);
        buf.putInt(LMK_PROCPRIO);
        buf.putInt(pid);
        buf.putInt(uid);
        buf.putInt(amt);
        writeLmkd(buf, null);
        long now = SystemClock.elapsedRealtime();
        if ((now-start) > 250) {
            Slog.w("ActivityManager", "SLOW OOM ADJ: " + (now-start) + "ms for pid " + pid
                    + " = " + amt);
        }
    }

    /*
     * {@hide}
     */
    public static final void remove(int pid) {
        // This indicates that the process is not started yet and so no need to proceed further.
        if (pid <= 0) {
            return;
        }
        ByteBuffer buf = ByteBuffer.allocate(4 * 2);
        buf.putInt(LMK_PROCREMOVE);
        buf.putInt(pid);
        writeLmkd(buf, null);
    }

    /*
     * {@hide}
     */
    public static final Integer getLmkdKillCount(int min_oom_adj, int max_oom_adj) {
        ByteBuffer buf = ByteBuffer.allocate(4 * 3);
        ByteBuffer repl = ByteBuffer.allocate(4 * 2);
        buf.putInt(LMK_GETKILLCNT);
        buf.putInt(min_oom_adj);
        buf.putInt(max_oom_adj);
        // indicate what we are waiting for
        repl.putInt(LMK_GETKILLCNT);
        repl.rewind();
        if (writeLmkd(buf, repl) && repl.getInt() == LMK_GETKILLCNT) {
            return new Integer(repl.getInt());
        }
        return null;
    }

    public boolean onLmkdConnect(OutputStream ostream) {
        try {
            // Purge any previously registered pids
            ByteBuffer buf = ByteBuffer.allocate(4);
            buf.putInt(LMK_PROCPURGE);
            ostream.write(buf.array(), 0, buf.position());
            if (mOomLevelsSet) {
                // Reset oom_adj levels
                buf = ByteBuffer.allocate(4 * (2 * mOomAdj.length + 1));
                buf.putInt(LMK_TARGET);
                for (int i = 0; i < mOomAdj.length; i++) {
                    buf.putInt((mOomMinFree[i] * 1024)/PAGE_SIZE);
                    buf.putInt(mOomAdj[i]);
                }
                ostream.write(buf.array(), 0, buf.position());
            }
            // Subscribe for kill event notifications
            buf = ByteBuffer.allocate(4 * 2);
            buf.putInt(LMK_SUBSCRIBE);
            buf.putInt(LMK_ASYNC_EVENT_KILL);
            ostream.write(buf.array(), 0, buf.position());
        } catch (IOException ex) {
            return false;
        }
        return true;
    }

    private static boolean writeLmkd(ByteBuffer buf, ByteBuffer repl) {
        if (!sLmkdConnection.isConnected()) {
            // try to connect immediately and then keep retrying
            sKillHandler.sendMessage(
                    sKillHandler.obtainMessage(KillHandler.LMKD_RECONNECT_MSG));

            // wait for connection retrying 3 times (up to 3 seconds)
            if (!sLmkdConnection.waitForConnection(3 * LMKD_RECONNECT_DELAY_MS)) {
                return false;
            }
        }

        return sLmkdConnection.exchange(buf, repl);
    }

    static void killProcessGroup(int uid, int pid) {
        /* static; one-time init here */
        if (sKillHandler != null) {
            sKillHandler.sendMessage(
                    sKillHandler.obtainMessage(KillHandler.KILL_PROCESS_GROUP_MSG, uid, pid));
        } else {
            Slog.w(TAG, "Asked to kill process group before system bringup!");
            Process.killProcessGroup(uid, pid);
        }
    }

    final ProcessRecord getProcessRecordLocked(String processName, int uid, boolean
            keepIfLarge) {
        if (uid == SYSTEM_UID) {
            // The system gets to run in any process.  If there are multiple
            // processes with the same uid, just pick the first (this
            // should never happen).
            SparseArray<ProcessRecord> procs = mProcessNames.getMap().get(processName);
            if (procs == null) return null;
            final int procCount = procs.size();
            for (int i = 0; i < procCount; i++) {
                final int procUid = procs.keyAt(i);
                if (!UserHandle.isCore(procUid) || !UserHandle.isSameUser(procUid, uid)) {
                    // Don't use an app process or different user process for system component.
                    continue;
                }
                return procs.valueAt(i);
            }
        }
        ProcessRecord proc = mProcessNames.get(processName, uid);
        if (false && proc != null && !keepIfLarge
                && proc.setProcState >= ActivityManager.PROCESS_STATE_CACHED_EMPTY
                && proc.lastCachedPss >= 4000) {
            // Turn this condition on to cause killing to happen regularly, for testing.
            if (proc.baseProcessTracker != null) {
                proc.baseProcessTracker.reportCachedKill(proc.pkgList.mPkgList, proc.lastCachedPss);
                for (int ipkg = proc.pkgList.size() - 1; ipkg >= 0; ipkg--) {
                    ProcessStats.ProcessStateHolder holder = proc.pkgList.valueAt(ipkg);
                    FrameworkStatsLog.write(FrameworkStatsLog.CACHED_KILL_REPORTED,
                            proc.info.uid,
                            holder.state.getName(),
                            holder.state.getPackage(),
                            proc.lastCachedPss, holder.appVersion);
                }
            }
            proc.kill(Long.toString(proc.lastCachedPss) + "k from cached",
                    ApplicationExitInfo.REASON_OTHER,
                    ApplicationExitInfo.SUBREASON_LARGE_CACHED,
                    true);
        } else if (proc != null && !keepIfLarge
                && mService.mLastMemoryLevel > ProcessStats.ADJ_MEM_FACTOR_NORMAL
                && proc.setProcState >= ActivityManager.PROCESS_STATE_CACHED_EMPTY) {
            if (DEBUG_PSS) Slog.d(TAG_PSS, "May not keep " + proc + ": pss=" + proc
                    .lastCachedPss);
            if (proc.lastCachedPss >= getCachedRestoreThresholdKb()) {
                if (proc.baseProcessTracker != null) {
                    proc.baseProcessTracker.reportCachedKill(proc.pkgList.mPkgList,
                            proc.lastCachedPss);
                    for (int ipkg = proc.pkgList.size() - 1; ipkg >= 0; ipkg--) {
                        ProcessStats.ProcessStateHolder holder = proc.pkgList.valueAt(ipkg);
                        FrameworkStatsLog.write(FrameworkStatsLog.CACHED_KILL_REPORTED,
                                proc.info.uid,
                                holder.state.getName(),
                                holder.state.getPackage(),
                                proc.lastCachedPss, holder.appVersion);
                    }
                }
                proc.kill(Long.toString(proc.lastCachedPss) + "k from cached",
                        ApplicationExitInfo.REASON_OTHER,
                        ApplicationExitInfo.SUBREASON_LARGE_CACHED,
                        true);
            }
        }
        return proc;
    }

    void getMemoryInfo(ActivityManager.MemoryInfo outInfo) {
        final long homeAppMem = getMemLevel(HOME_APP_ADJ);
        final long cachedAppMem = getMemLevel(CACHED_APP_MIN_ADJ);
        outInfo.availMem = getFreeMemory();
        outInfo.totalMem = getTotalMemory();
        outInfo.threshold = homeAppMem;
        outInfo.lowMemory = outInfo.availMem < (homeAppMem + ((cachedAppMem-homeAppMem)/2));
        outInfo.hiddenAppThreshold = cachedAppMem;
        outInfo.secondaryServerThreshold = getMemLevel(SERVICE_ADJ);
        outInfo.visibleAppThreshold = getMemLevel(VISIBLE_APP_ADJ);
        outInfo.foregroundAppThreshold = getMemLevel(FOREGROUND_APP_ADJ);
    }

    ProcessRecord findAppProcessLocked(IBinder app, String reason) {
        final int NP = mProcessNames.getMap().size();
        for (int ip = 0; ip < NP; ip++) {
            SparseArray<ProcessRecord> apps = mProcessNames.getMap().valueAt(ip);
            final int NA = apps.size();
            for (int ia = 0; ia < NA; ia++) {
                ProcessRecord p = apps.valueAt(ia);
                if (p.thread != null && p.thread.asBinder() == app) {
                    return p;
                }
            }
        }

        Slog.w(TAG, "Can't find mystery application for " + reason
                + " from pid=" + Binder.getCallingPid()
                + " uid=" + Binder.getCallingUid() + ": " + app);
        return null;
    }

    private void checkSlow(long startTime, String where) {
        long now = SystemClock.uptimeMillis();
        if ((now - startTime) > 50) {
            // If we are taking more than 50ms, log about it.
            Slog.w(TAG, "Slow operation: " + (now - startTime) + "ms so far, now at " + where);
        }
    }

<<<<<<< HEAD
=======
    private int[] computeGidsForProcess(int mountExternal, int uid, int[] permGids) {
        ArrayList<Integer> gidList = new ArrayList<>(permGids.length + 5);

        final int sharedAppGid = UserHandle.getSharedAppGid(UserHandle.getAppId(uid));
        final int cacheAppGid = UserHandle.getCacheAppGid(UserHandle.getAppId(uid));
        final int userGid = UserHandle.getUserGid(UserHandle.getUserId(uid));

        // Add shared application and profile GIDs so applications can share some
        // resources like shared libraries and access user-wide resources
        for (int permGid : permGids) {
            gidList.add(permGid);
        }
        if (sharedAppGid != UserHandle.ERR_GID) {
            gidList.add(sharedAppGid);
        }
        if (cacheAppGid != UserHandle.ERR_GID) {
            gidList.add(cacheAppGid);
        }
        if (userGid != UserHandle.ERR_GID) {
            gidList.add(userGid);
        }
        if (mountExternal == Zygote.MOUNT_EXTERNAL_ANDROID_WRITABLE
                || mountExternal == Zygote.MOUNT_EXTERNAL_PASS_THROUGH) {
            // For DownloadProviders and MTP: To grant access to /sdcard/Android/
            // And a special case for the FUSE daemon since it runs an MTP server and should have
            // access to Android/
            // Note that we must add in the user id, because sdcardfs synthesizes this permission
            // based on the user
            gidList.add(UserHandle.getUid(UserHandle.getUserId(uid), Process.SDCARD_RW_GID));

            // For devices without sdcardfs, these GIDs are needed instead; note that we
            // consciously don't add the user_id in the GID, since these apps are anyway
            // isolated to only their own user
            gidList.add(Process.EXT_DATA_RW_GID);
            gidList.add(Process.EXT_OBB_RW_GID);
        }
        if (mountExternal == Zygote.MOUNT_EXTERNAL_INSTALLER) {
            // For devices without sdcardfs, this GID is needed to allow installers access to OBBs
            gidList.add(Process.EXT_OBB_RW_GID);
        }
        if (mountExternal == Zygote.MOUNT_EXTERNAL_PASS_THROUGH) {
            // For the FUSE daemon: To grant access to the lower filesystem.
            // EmulatedVolumes: /data/media and /mnt/expand/<volume>/data/media
            // PublicVolumes: /mnt/media_rw/<volume>
            gidList.add(Process.MEDIA_RW_GID);
        }

        int[] gidArray = new int[gidList.size()];
        for (int i = 0; i < gidArray.length; i++) {
            gidArray[i] = gidList.get(i);
        }
        return gidArray;
    }

>>>>>>> 211e0bf2
    private boolean shouldEnableMemoryTagging(ProcessRecord app) {
        // Ensure the hardware + kernel actually supports MTE.
        if (!Zygote.nativeSupportsMemoryTagging()) {
            return false;
        }

        // Enable MTE for system apps if supported.
        if ((app.info.flags & ApplicationInfo.FLAG_SYSTEM) != 0) {
            return true;
        }

        // Enable MTE if the compat feature is enabled.
        if (mPlatformCompat.isChangeEnabled(NATIVE_MEMORY_TAGGING, app.info)) {
            return true;
        }

        return false;
    }

    private boolean shouldEnableTaggedPointers(ProcessRecord app) {
        // Ensure we have platform + kernel support for TBI.
        if (!Zygote.nativeSupportsTaggedPointers()) {
            return false;
        }

<<<<<<< HEAD
        // Enable TBI for system apps if supported.
        if ((app.info.flags & ApplicationInfo.FLAG_SYSTEM) != 0) {
            return true;
        }

        // Enable TBI if the compat feature is enabled.
        if (!mPlatformCompat.isChangeEnabled(NATIVE_HEAP_POINTER_TAGGING, app.info)) {
            return true;
        }

        return false;
=======
        // Check to ensure the app hasn't explicitly opted-out of TBI via. the manifest attribute.
        if (!app.info.allowsNativeHeapPointerTagging()) {
            return false;
        }

        // Check to see that the compat feature for TBI is enabled.
        if (!mPlatformCompat.isChangeEnabled(NATIVE_HEAP_POINTER_TAGGING, app.info)) {
            return false;
        }

        return true;
>>>>>>> 211e0bf2
    }

    private int decideTaggingLevel(ProcessRecord app) {
        // Check MTE support first, as it should take precedence over TBI.
        if (shouldEnableMemoryTagging(app)) {
            return Zygote.MEMORY_TAG_LEVEL_ASYNC;
        }

        if (shouldEnableTaggedPointers(app)) {
            return Zygote.MEMORY_TAG_LEVEL_TBI;
        }

        return 0;
    }

<<<<<<< HEAD
=======
    private int decideGwpAsanLevel(ProcessRecord app) {
        // Look at the process attribute first.
       if (app.processInfo != null
                && app.processInfo.gwpAsanMode != ApplicationInfo.GWP_ASAN_DEFAULT) {
            return app.processInfo.gwpAsanMode == ApplicationInfo.GWP_ASAN_ALWAYS
                    ? Zygote.GWP_ASAN_LEVEL_ALWAYS
                    : Zygote.GWP_ASAN_LEVEL_NEVER;
        }
        // Then at the applicaton attribute.
        if (app.info.getGwpAsanMode() != ApplicationInfo.GWP_ASAN_DEFAULT) {
            return app.info.getGwpAsanMode() == ApplicationInfo.GWP_ASAN_ALWAYS
                    ? Zygote.GWP_ASAN_LEVEL_ALWAYS
                    : Zygote.GWP_ASAN_LEVEL_NEVER;
        }
        // If the app does not specify gwpAsanMode, the default behavior is lottery among the
        // system apps, and disabled for user apps, unless overwritten by the compat feature.
        if (mPlatformCompat.isChangeEnabled(GWP_ASAN, app.info)) {
            return Zygote.GWP_ASAN_LEVEL_ALWAYS;
        }
        if ((app.info.flags & ApplicationInfo.FLAG_SYSTEM) != 0) {
            return Zygote.GWP_ASAN_LEVEL_LOTTERY;
        }
        return Zygote.GWP_ASAN_LEVEL_NEVER;
    }

>>>>>>> 211e0bf2
    /**
     * @return {@code true} if process start is successful, false otherwise.
     */
    @GuardedBy("mService")
    boolean startProcessLocked(ProcessRecord app, HostingRecord hostingRecord,
            int zygotePolicyFlags, boolean disableHiddenApiChecks, boolean disableTestApiChecks,
            boolean mountExtStorageFull, String abiOverride) {
        if (app.pendingStart) {
            return true;
        }
        long startTime = SystemClock.uptimeMillis();
        if (app.pid > 0 && app.pid != ActivityManagerService.MY_PID) {
            checkSlow(startTime, "startProcess: removing from pids map");
            mService.removePidLocked(app);
            app.bindMountPending = false;
            mService.mHandler.removeMessages(PROC_START_TIMEOUT_MSG, app);
            checkSlow(startTime, "startProcess: done removing from pids map");
            app.setPid(0);
            app.startSeq = 0;
        }

        if (DEBUG_PROCESSES && mService.mProcessesOnHold.contains(app)) Slog.v(
                TAG_PROCESSES,
                "startProcessLocked removing on hold: " + app);
        mService.mProcessesOnHold.remove(app);

        checkSlow(startTime, "startProcess: starting to update cpu stats");
        mService.updateCpuStats();
        checkSlow(startTime, "startProcess: done updating cpu stats");

        try {
            try {
                final int userId = UserHandle.getUserId(app.uid);
                AppGlobals.getPackageManager().checkPackageStartable(app.info.packageName, userId);
            } catch (RemoteException e) {
                throw e.rethrowAsRuntimeException();
            }

            int uid = app.uid;
            int[] gids = null;
            int mountExternal = Zygote.MOUNT_EXTERNAL_NONE;
            if (!app.isolated) {
                int[] permGids = null;
                try {
                    checkSlow(startTime, "startProcess: getting gids from package manager");
                    final IPackageManager pm = AppGlobals.getPackageManager();
                    permGids = pm.getPackageGids(app.info.packageName,
                            MATCH_DIRECT_BOOT_AUTO, app.userId);
                    if (StorageManager.hasIsolatedStorage() && mountExtStorageFull) {
                        mountExternal = Zygote.MOUNT_EXTERNAL_FULL;
                    } else {
                        StorageManagerInternal storageManagerInternal = LocalServices.getService(
                                StorageManagerInternal.class);
                        mountExternal = storageManagerInternal.getExternalStorageMountMode(uid,
                                app.info.packageName);
                    }
                } catch (RemoteException e) {
                    throw e.rethrowAsRuntimeException();
                }

                // Remove any gids needed if the process has been denied permissions.
                // NOTE: eventually we should probably have the package manager pre-compute
                // this for us?
                if (app.processInfo != null && app.processInfo.deniedPermissions != null) {
                    for (int i = app.processInfo.deniedPermissions.size() - 1; i >= 0; i--) {
                        int[] denyGids = mService.mPackageManagerInt.getPermissionGids(
                                app.processInfo.deniedPermissions.valueAt(i), app.userId);
                        if (denyGids != null) {
                            for (int gid : denyGids) {
                                permGids = ArrayUtils.removeInt(permGids, gid);
                            }
                        }
                    }
                }

                gids = computeGidsForProcess(mountExternal, uid, permGids);
            }
            app.mountMode = mountExternal;
            checkSlow(startTime, "startProcess: building args");
            if (mService.mAtmInternal.isFactoryTestProcess(app.getWindowProcessController())) {
                uid = 0;
            }
            int runtimeFlags = 0;
            if ((app.info.flags & ApplicationInfo.FLAG_DEBUGGABLE) != 0) {
                runtimeFlags |= Zygote.DEBUG_ENABLE_JDWP;
                runtimeFlags |= Zygote.DEBUG_JAVA_DEBUGGABLE;
                // Also turn on CheckJNI for debuggable apps. It's quite
                // awkward to turn on otherwise.
                runtimeFlags |= Zygote.DEBUG_ENABLE_CHECKJNI;

                // Check if the developer does not want ART verification
                if (android.provider.Settings.Global.getInt(mService.mContext.getContentResolver(),
                        android.provider.Settings.Global.ART_VERIFIER_VERIFY_DEBUGGABLE, 1) == 0) {
                    runtimeFlags |= Zygote.DISABLE_VERIFIER;
                    Slog.w(TAG_PROCESSES, app + ": ART verification disabled");
                }
            }
            // Run the app in safe mode if its manifest requests so or the
            // system is booted in safe mode.
            if ((app.info.flags & ApplicationInfo.FLAG_VM_SAFE_MODE) != 0 || mService.mSafeMode) {
                runtimeFlags |= Zygote.DEBUG_ENABLE_SAFEMODE;
            }
            if ((app.info.privateFlags & ApplicationInfo.PRIVATE_FLAG_PROFILEABLE_BY_SHELL) != 0) {
                runtimeFlags |= Zygote.PROFILE_FROM_SHELL;
            }
            if ("1".equals(SystemProperties.get("debug.checkjni"))) {
                runtimeFlags |= Zygote.DEBUG_ENABLE_CHECKJNI;
            }
            String genDebugInfoProperty = SystemProperties.get("debug.generate-debug-info");
            if ("1".equals(genDebugInfoProperty) || "true".equals(genDebugInfoProperty)) {
                runtimeFlags |= Zygote.DEBUG_GENERATE_DEBUG_INFO;
            }
            String genMiniDebugInfoProperty = SystemProperties.get("dalvik.vm.minidebuginfo");
            if ("1".equals(genMiniDebugInfoProperty) || "true".equals(genMiniDebugInfoProperty)) {
                runtimeFlags |= Zygote.DEBUG_GENERATE_MINI_DEBUG_INFO;
            }
            if ("1".equals(SystemProperties.get("debug.jni.logging"))) {
                runtimeFlags |= Zygote.DEBUG_ENABLE_JNI_LOGGING;
            }
            if ("1".equals(SystemProperties.get("debug.assert"))) {
                runtimeFlags |= Zygote.DEBUG_ENABLE_ASSERT;
            }
            if ("1".equals(SystemProperties.get("debug.ignoreappsignalhandler"))) {
                runtimeFlags |= Zygote.DEBUG_IGNORE_APP_SIGNAL_HANDLER;
            }
            if (mService.mNativeDebuggingApp != null
                    && mService.mNativeDebuggingApp.equals(app.processName)) {
                // Enable all debug flags required by the native debugger.
                runtimeFlags |= Zygote.DEBUG_ALWAYS_JIT;          // Don't interpret anything
                runtimeFlags |= Zygote.DEBUG_GENERATE_DEBUG_INFO; // Generate debug info
                runtimeFlags |= Zygote.DEBUG_NATIVE_DEBUGGABLE;   // Disbale optimizations
                mService.mNativeDebuggingApp = null;
            }

            if (app.info.isEmbeddedDexUsed()
                    || (app.info.isPrivilegedApp()
                        && DexManager.isPackageSelectedToRunOob(app.pkgList.mPkgList.keySet()))) {
                runtimeFlags |= Zygote.ONLY_USE_SYSTEM_OAT_FILES;
            }

            if (!disableHiddenApiChecks && !mService.mHiddenApiBlacklist.isDisabled()) {
                app.info.maybeUpdateHiddenApiEnforcementPolicy(
                        mService.mHiddenApiBlacklist.getPolicy());
                @ApplicationInfo.HiddenApiEnforcementPolicy int policy =
                        app.info.getHiddenApiEnforcementPolicy();
                int policyBits = (policy << Zygote.API_ENFORCEMENT_POLICY_SHIFT);
                if ((policyBits & Zygote.API_ENFORCEMENT_POLICY_MASK) != policyBits) {
                    throw new IllegalStateException("Invalid API policy: " + policy);
                }
                runtimeFlags |= policyBits;

                if (disableTestApiChecks) {
                    runtimeFlags |= Zygote.DISABLE_TEST_API_ENFORCEMENT_POLICY;
                }
            }

            String useAppImageCache = SystemProperties.get(
                    PROPERTY_USE_APP_IMAGE_STARTUP_CACHE, "");
            // Property defaults to true currently.
            if (!TextUtils.isEmpty(useAppImageCache) && !useAppImageCache.equals("false")) {
                runtimeFlags |= Zygote.USE_APP_IMAGE_STARTUP_CACHE;
            }

<<<<<<< HEAD
=======
            runtimeFlags |= decideGwpAsanLevel(app);

>>>>>>> 211e0bf2
            String invokeWith = null;
            if ((app.info.flags & ApplicationInfo.FLAG_DEBUGGABLE) != 0) {
                // Debuggable apps may include a wrapper script with their library directory.
                String wrapperFileName = app.info.nativeLibraryDir + "/wrap.sh";
                StrictMode.ThreadPolicy oldPolicy = StrictMode.allowThreadDiskReads();
                try {
                    if (new File(wrapperFileName).exists()) {
                        invokeWith = "/system/bin/logwrapper " + wrapperFileName;
                    }
                } finally {
                    StrictMode.setThreadPolicy(oldPolicy);
                }
            }

            String requiredAbi = (abiOverride != null) ? abiOverride : app.info.primaryCpuAbi;
            if (requiredAbi == null) {
                requiredAbi = Build.SUPPORTED_ABIS[0];
            }

            String instructionSet = null;
            if (app.info.primaryCpuAbi != null) {
                instructionSet = VMRuntime.getInstructionSet(app.info.primaryCpuAbi);
            }

            app.gids = gids;
            app.setRequiredAbi(requiredAbi);
            app.instructionSet = instructionSet;

            // If instructionSet is non-null, this indicates that the system_server is spawning a
            // process with an ISA that may be different from its own. System (kernel and hardware)
            // compatililty for these features is checked in the decideTaggingLevel in the
            // system_server process (not the child process). As both MTE and TBI are only supported
            // in aarch64, we can simply ensure that the new process is also aarch64. This prevents
            // the mismatch where a 64-bit system server spawns a 32-bit child that thinks it should
            // enable some tagging variant. Theoretically, a 32-bit system server could exist that
            // spawns 64-bit processes, in which case the new process won't get any tagging. This is
            // fine as we haven't seen this configuration in practice, and we can reasonable assume
            // that if tagging is desired, the system server will be 64-bit.
            if (instructionSet == null || instructionSet.equals("arm64")) {
                runtimeFlags |= decideTaggingLevel(app);
            }

            // the per-user SELinux context must be set
            if (TextUtils.isEmpty(app.info.seInfoUser)) {
                Slog.wtf(ActivityManagerService.TAG, "SELinux tag not defined",
                        new IllegalStateException("SELinux tag not defined for "
                                + app.info.packageName + " (uid " + app.uid + ")"));
            }
            final String seInfo = app.info.seInfo
                    + (TextUtils.isEmpty(app.info.seInfoUser) ? "" : app.info.seInfoUser);
            // Start the process.  It will either succeed and return a result containing
            // the PID of the new process, or else throw a RuntimeException.
            final String entryPoint = "android.app.ActivityThread";

            return startProcessLocked(hostingRecord, entryPoint, app, uid, gids,
                    runtimeFlags, zygotePolicyFlags, mountExternal, seInfo, requiredAbi,
                    instructionSet, invokeWith, startTime);
        } catch (RuntimeException e) {
            Slog.e(ActivityManagerService.TAG, "Failure starting process " + app.processName, e);

            // Something went very wrong while trying to start this process; one
            // common case is when the package is frozen due to an active
            // upgrade. To recover, clean up any active bookkeeping related to
            // starting this process. (We already invoked this method once when
            // the package was initially frozen through KILL_APPLICATION_MSG, so
            // it doesn't hurt to use it again.)
            mService.forceStopPackageLocked(app.info.packageName, UserHandle.getAppId(app.uid),
                    false, false, true, false, false, app.userId, "start failure");
            return false;
        }
    }

    @GuardedBy("mService")
    boolean startProcessLocked(HostingRecord hostingRecord, String entryPoint, ProcessRecord app,
            int uid, int[] gids, int runtimeFlags, int zygotePolicyFlags, int mountExternal,
            String seInfo, String requiredAbi, String instructionSet, String invokeWith,
            long startTime) {
        app.pendingStart = true;
        app.killedByAm = false;
        app.removed = false;
        app.killed = false;
        if (app.startSeq != 0) {
            Slog.wtf(TAG, "startProcessLocked processName:" + app.processName
                    + " with non-zero startSeq:" + app.startSeq);
        }
        if (app.pid != 0) {
            Slog.wtf(TAG, "startProcessLocked processName:" + app.processName
                    + " with non-zero pid:" + app.pid);
        }
        app.mDisabledCompatChanges = null;
        if (mPlatformCompat != null) {
            app.mDisabledCompatChanges = mPlatformCompat.getDisabledChanges(app.info);
        }
        final long startSeq = app.startSeq = ++mProcStartSeqCounter;
        app.setStartParams(uid, hostingRecord, seInfo, startTime);
        app.setUsingWrapper(invokeWith != null
                || Zygote.getWrapProperty(app.processName) != null);
        mPendingStarts.put(startSeq, app);

        if (mService.mConstants.FLAG_PROCESS_START_ASYNC) {
            if (DEBUG_PROCESSES) Slog.i(TAG_PROCESSES,
                    "Posting procStart msg for " + app.toShortString());
            mService.mProcStartHandler.post(() -> handleProcessStart(
                    app, entryPoint, gids, runtimeFlags, zygotePolicyFlags, mountExternal,
                    requiredAbi, instructionSet, invokeWith, startSeq));
            return true;
        } else {
            try {
                final Process.ProcessStartResult startResult = startProcess(hostingRecord,
                        entryPoint, app,
                        uid, gids, runtimeFlags, zygotePolicyFlags, mountExternal, seInfo,
                        requiredAbi, instructionSet, invokeWith, startTime);
                handleProcessStartedLocked(app, startResult.pid, startResult.usingWrapper,
                        startSeq, false);
            } catch (RuntimeException e) {
                Slog.e(ActivityManagerService.TAG, "Failure starting process "
                        + app.processName, e);
                app.pendingStart = false;
                mService.forceStopPackageLocked(app.info.packageName, UserHandle.getAppId(app.uid),
                        false, false, true, false, false, app.userId, "start failure");
            }
            return app.pid > 0;
        }
    }

    /**
     * Main handler routine to start the given process from the ProcStartHandler.
     *
     * <p>Note: this function doesn't hold the global AM lock intentionally.</p>
     */
    private void handleProcessStart(final ProcessRecord app, final String entryPoint,
            final int[] gids, final int runtimeFlags, int zygotePolicyFlags,
            final int mountExternal, final String requiredAbi, final String instructionSet,
            final String invokeWith, final long startSeq) {
        // If there is a precede instance of the process, wait for its death with a timeout.
        // Use local reference since we are not using locks here
        final ProcessRecord precedence = app.mPrecedence;
        if (precedence != null) {
            final int pid = precedence.pid;
            long now = System.currentTimeMillis();
            final long end = now + PROC_KILL_TIMEOUT;
            try {
                Process.waitForProcessDeath(pid, PROC_KILL_TIMEOUT);
                // It's killed successfully, but we'd make sure the cleanup work is done.
                synchronized (precedence) {
                    if (app.mPrecedence != null) {
                        now = System.currentTimeMillis();
                        if (now < end) {
                            try {
                                precedence.wait(end - now);
                            } catch (InterruptedException e) {
                            }
                        }
                    }
                    if (app.mPrecedence != null) {
                        // The cleanup work hasn't be done yet, let's log it and continue.
                        Slog.w(TAG, precedence + " has died, but its cleanup isn't done");
                    }
                }
            } catch (Exception e) {
                // It's still alive...
                Slog.wtf(TAG, precedence.toString() + " refused to die, but we need to launch "
                        + app);
            }
        }
        try {
            final Process.ProcessStartResult startResult = startProcess(app.hostingRecord,
                    entryPoint, app, app.startUid, gids, runtimeFlags, zygotePolicyFlags,
                    mountExternal, app.seInfo, requiredAbi, instructionSet, invokeWith,
                    app.startTime);

            synchronized (mService) {
                handleProcessStartedLocked(app, startResult, startSeq);
            }
        } catch (RuntimeException e) {
            synchronized (mService) {
                Slog.e(ActivityManagerService.TAG, "Failure starting process "
                        + app.processName, e);
                mPendingStarts.remove(startSeq);
                app.pendingStart = false;
                mService.forceStopPackageLocked(app.info.packageName,
                        UserHandle.getAppId(app.uid),
                        false, false, true, false, false, app.userId, "start failure");
            }
        }
    }

    @GuardedBy("mService")
    public void killAppZygoteIfNeededLocked(AppZygote appZygote, boolean force) {
        final ApplicationInfo appInfo = appZygote.getAppInfo();
        ArrayList<ProcessRecord> zygoteProcesses = mAppZygoteProcesses.get(appZygote);
        if (zygoteProcesses != null && (force || zygoteProcesses.size() == 0)) {
            // Only remove if no longer in use now, or forced kill
            mAppZygotes.remove(appInfo.processName, appInfo.uid);
            mAppZygoteProcesses.remove(appZygote);
            mAppIsolatedUidRangeAllocator.freeUidRangeLocked(appInfo);
            appZygote.stopZygote();
        }
    }

    @GuardedBy("mService")
    private void removeProcessFromAppZygoteLocked(final ProcessRecord app) {
        // Free the isolated uid for this process
        final IsolatedUidRange appUidRange =
                mAppIsolatedUidRangeAllocator.getIsolatedUidRangeLocked(app.info.processName,
                        app.hostingRecord.getDefiningUid());
        if (appUidRange != null) {
            appUidRange.freeIsolatedUidLocked(app.uid);
        }

        final AppZygote appZygote = mAppZygotes.get(app.info.processName,
                app.hostingRecord.getDefiningUid());
        if (appZygote != null) {
            ArrayList<ProcessRecord> zygoteProcesses = mAppZygoteProcesses.get(appZygote);
            zygoteProcesses.remove(app);
            if (zygoteProcesses.size() == 0) {
                mService.mHandler.removeMessages(KILL_APP_ZYGOTE_MSG);
                if (app.removed) {
                    // If we stopped this process because the package hosting it was removed,
                    // there's no point in delaying the app zygote kill.
                    killAppZygoteIfNeededLocked(appZygote, false /* force */);
                } else {
                    Message msg = mService.mHandler.obtainMessage(KILL_APP_ZYGOTE_MSG);
                    msg.obj = appZygote;
                    mService.mHandler.sendMessageDelayed(msg, KILL_APP_ZYGOTE_DELAY_MS);
                }
            }
        }
    }

    private AppZygote createAppZygoteForProcessIfNeeded(final ProcessRecord app) {
        synchronized (mService) {
            // The UID for the app zygote should be the UID of the application hosting
            // the service.
            final int uid = app.hostingRecord.getDefiningUid();
            AppZygote appZygote = mAppZygotes.get(app.info.processName, uid);
            final ArrayList<ProcessRecord> zygoteProcessList;
            if (appZygote == null) {
                if (DEBUG_PROCESSES) {
                    Slog.d(TAG_PROCESSES, "Creating new app zygote.");
                }
                final IsolatedUidRange uidRange =
                        mAppIsolatedUidRangeAllocator.getIsolatedUidRangeLocked(
                                app.info.processName, app.hostingRecord.getDefiningUid());
                final int userId = UserHandle.getUserId(uid);
                // Create the app-zygote and provide it with the UID-range it's allowed
                // to setresuid/setresgid to.
                final int firstUid = UserHandle.getUid(userId, uidRange.mFirstUid);
                final int lastUid = UserHandle.getUid(userId, uidRange.mLastUid);
                ApplicationInfo appInfo = new ApplicationInfo(app.info);
                // If this was an external service, the package name and uid in the passed in
                // ApplicationInfo have been changed to match those of the calling package;
                // that is not what we want for the AppZygote though, which needs to have the
                // packageName and uid of the defining application. This is because the
                // preloading only makes sense in the context of the defining application,
                // not the calling one.
                appInfo.packageName = app.hostingRecord.getDefiningPackageName();
                appInfo.uid = uid;
                appZygote = new AppZygote(appInfo, uid, firstUid, lastUid);
                mAppZygotes.put(app.info.processName, uid, appZygote);
                zygoteProcessList = new ArrayList<ProcessRecord>();
                mAppZygoteProcesses.put(appZygote, zygoteProcessList);
            } else {
                if (DEBUG_PROCESSES) {
                    Slog.d(TAG_PROCESSES, "Reusing existing app zygote.");
                }
                mService.mHandler.removeMessages(KILL_APP_ZYGOTE_MSG, appZygote);
                zygoteProcessList = mAppZygoteProcesses.get(appZygote);
            }
            // Note that we already add the app to mAppZygoteProcesses here;
            // this is so that another thread can't come in and kill the zygote
            // before we've even tried to start the process. If the process launch
            // goes wrong, we'll clean this up in removeProcessNameLocked()
            zygoteProcessList.add(app);

            return appZygote;
        }
    }

    private Map<String, Pair<String, Long>> getPackageAppDataInfoMap(PackageManagerInternal pmInt,
            String[] packages, int uid) {
        Map<String, Pair<String, Long>> result = new ArrayMap<>(packages.length);
        int userId = UserHandle.getUserId(uid);
        for (String packageName : packages) {
            AndroidPackage androidPackage = pmInt.getPackage(packageName);
            if (androidPackage == null) {
                Slog.w(TAG, "Unknown package:" + packageName);
                continue;
            }
            String volumeUuid = androidPackage.getVolumeUuid();
            long inode = pmInt.getCeDataInode(packageName, userId);
            if (inode == 0) {
                Slog.w(TAG, packageName + " inode == 0 (b/152760674)");
                return null;
            }
            result.put(packageName, Pair.create(volumeUuid, inode));
        }

        return result;
    }

    private boolean needsStorageDataIsolation(StorageManagerInternal storageManagerInternal,
            ProcessRecord app) {
        return mVoldAppDataIsolationEnabled && UserHandle.isApp(app.uid)
                && !storageManagerInternal.isExternalStorageService(app.uid)
                // Special mounting mode doesn't need to have data isolation as they won't
                // access /mnt/user anyway.
                && app.mountMode != Zygote.MOUNT_EXTERNAL_ANDROID_WRITABLE
                && app.mountMode != Zygote.MOUNT_EXTERNAL_PASS_THROUGH
                && app.mountMode != Zygote.MOUNT_EXTERNAL_INSTALLER;
    }

    private Process.ProcessStartResult startProcess(HostingRecord hostingRecord, String entryPoint,
            ProcessRecord app, int uid, int[] gids, int runtimeFlags, int zygotePolicyFlags,
            int mountExternal, String seInfo, String requiredAbi, String instructionSet,
            String invokeWith, long startTime) {
        try {
            Trace.traceBegin(Trace.TRACE_TAG_ACTIVITY_MANAGER, "Start proc: " +
                    app.processName);
            checkSlow(startTime, "startProcess: asking zygote to start proc");
            final boolean isTopApp = hostingRecord.isTopApp();
            if (isTopApp) {
                // Use has-foreground-activities as a temporary hint so the current scheduling
                // group won't be lost when the process is attaching. The actual state will be
                // refreshed when computing oom-adj.
                app.setHasForegroundActivities(true);
            }

            Map<String, Pair<String, Long>> pkgDataInfoMap;
            Map<String, Pair<String, Long>> whitelistedAppDataInfoMap;
            boolean bindMountAppStorageDirs = false;
            boolean bindMountAppsData = mAppDataIsolationEnabled
                    && (UserHandle.isApp(app.uid) || UserHandle.isIsolated(app.uid))
                    && mPlatformCompat.isChangeEnabled(APP_DATA_DIRECTORY_ISOLATION, app.info);

            // Get all packages belongs to the same shared uid. sharedPackages is empty array
            // if it doesn't have shared uid.
            final PackageManagerInternal pmInt = mService.getPackageManagerInternalLocked();
            final String[] sharedPackages = pmInt.getSharedUserPackagesForPackage(
                    app.info.packageName, app.userId);
            final String[] targetPackagesList = sharedPackages.length == 0
                    ? new String[]{app.info.packageName} : sharedPackages;

            pkgDataInfoMap = getPackageAppDataInfoMap(pmInt, targetPackagesList, uid);
            if (pkgDataInfoMap == null) {
                // TODO(b/152760674): Handle inode == 0 case properly, now we just give it a
                // tmp free pass.
                bindMountAppsData = false;
            }

            // Remove all packages in pkgDataInfoMap from mAppDataIsolationWhitelistedApps, so
            // it won't be mounted twice.
            final Set<String> whitelistedApps = new ArraySet<>(mAppDataIsolationWhitelistedApps);
            for (String pkg : targetPackagesList) {
                whitelistedApps.remove(pkg);
            }

            whitelistedAppDataInfoMap = getPackageAppDataInfoMap(pmInt,
                    whitelistedApps.toArray(new String[0]), uid);
            if (whitelistedAppDataInfoMap == null) {
                // TODO(b/152760674): Handle inode == 0 case properly, now we just give it a
                // tmp free pass.
                bindMountAppsData = false;
            }

            int userId = UserHandle.getUserId(uid);
            StorageManagerInternal storageManagerInternal = LocalServices.getService(
                    StorageManagerInternal.class);
            if (needsStorageDataIsolation(storageManagerInternal, app)) {
                bindMountAppStorageDirs = true;
                if (pkgDataInfoMap == null ||
                        !storageManagerInternal.prepareStorageDirs(userId, pkgDataInfoMap.keySet(),
                        app.processName)) {
                    // Cannot prepare Android/app and Android/obb directory or inode == 0,
                    // so we won't mount it in zygote, but resume the mount after unlocking device.
                    app.bindMountPending = true;
                    bindMountAppStorageDirs = false;
                }
            }

            // If it's an isolated process, it should not even mount its own app data directories,
            // since it has no access to them anyway.
            if (app.isolated) {
                pkgDataInfoMap = null;
                whitelistedAppDataInfoMap = null;
            }

            final Process.ProcessStartResult startResult;
            if (hostingRecord.usesWebviewZygote()) {
                startResult = startWebView(entryPoint,
                        app.processName, uid, uid, gids, runtimeFlags, mountExternal,
                        app.info.targetSdkVersion, seInfo, requiredAbi, instructionSet,
                        app.info.dataDir, null, app.info.packageName, app.mDisabledCompatChanges,
                        new String[]{PROC_START_SEQ_IDENT + app.startSeq});
            } else if (hostingRecord.usesAppZygote()) {
                final AppZygote appZygote = createAppZygoteForProcessIfNeeded(app);

                // We can't isolate app data and storage data as parent zygote already did that.
                startResult = appZygote.getProcess().start(entryPoint,
                        app.processName, uid, uid, gids, runtimeFlags, mountExternal,
                        app.info.targetSdkVersion, seInfo, requiredAbi, instructionSet,
                        app.info.dataDir, null, app.info.packageName,
                        /*zygotePolicyFlags=*/ ZYGOTE_POLICY_FLAG_EMPTY, isTopApp,
                        app.mDisabledCompatChanges, pkgDataInfoMap, whitelistedAppDataInfoMap,
                        false, false,
                        new String[]{PROC_START_SEQ_IDENT + app.startSeq});
            } else {
                startResult = Process.start(entryPoint,
                        app.processName, uid, uid, gids, runtimeFlags, mountExternal,
                        app.info.targetSdkVersion, seInfo, requiredAbi, instructionSet,
                        app.info.dataDir, invokeWith, app.info.packageName, zygotePolicyFlags,
                        isTopApp, app.mDisabledCompatChanges, pkgDataInfoMap,
                        whitelistedAppDataInfoMap, bindMountAppsData, bindMountAppStorageDirs,
                        new String[]{PROC_START_SEQ_IDENT + app.startSeq});
            }
            checkSlow(startTime, "startProcess: returned from zygote!");
            return startResult;
        } finally {
            Trace.traceEnd(Trace.TRACE_TAG_ACTIVITY_MANAGER);
        }
    }

    @GuardedBy("mService")
    void startProcessLocked(ProcessRecord app, HostingRecord hostingRecord, int zygotePolicyFlags) {
        startProcessLocked(app, hostingRecord, zygotePolicyFlags, null /* abiOverride */);
    }

    @GuardedBy("mService")
    final boolean startProcessLocked(ProcessRecord app, HostingRecord hostingRecord,
            int zygotePolicyFlags, String abiOverride) {
        return startProcessLocked(app, hostingRecord, zygotePolicyFlags,
                false /* disableHiddenApiChecks */, false /* disableTestApiChecks */,
                false /* mountExtStorageFull */, abiOverride);
    }

    @GuardedBy("mService")
    final ProcessRecord startProcessLocked(String processName, ApplicationInfo info,
            boolean knownToBeDead, int intentFlags, HostingRecord hostingRecord,
            int zygotePolicyFlags, boolean allowWhileBooting, boolean isolated, int isolatedUid,
            boolean keepIfLarge, String abiOverride, String entryPoint, String[] entryPointArgs,
            Runnable crashHandler) {
        long startTime = SystemClock.uptimeMillis();
        ProcessRecord app;
        if (!isolated) {
            app = getProcessRecordLocked(processName, info.uid, keepIfLarge);
            checkSlow(startTime, "startProcess: after getProcessRecord");

            if ((intentFlags & Intent.FLAG_FROM_BACKGROUND) != 0) {
                // If we are in the background, then check to see if this process
                // is bad.  If so, we will just silently fail.
                if (mService.mAppErrors.isBadProcessLocked(info)) {
                    if (DEBUG_PROCESSES) Slog.v(TAG, "Bad process: " + info.uid
                            + "/" + info.processName);
                    return null;
                }
            } else {
                // When the user is explicitly starting a process, then clear its
                // crash count so that we won't make it bad until they see at
                // least one crash dialog again, and make the process good again
                // if it had been bad.
                if (DEBUG_PROCESSES) Slog.v(TAG, "Clearing bad process: " + info.uid
                        + "/" + info.processName);
                mService.mAppErrors.resetProcessCrashTimeLocked(info);
                if (mService.mAppErrors.isBadProcessLocked(info)) {
                    EventLog.writeEvent(EventLogTags.AM_PROC_GOOD,
                            UserHandle.getUserId(info.uid), info.uid,
                            info.processName);
                    mService.mAppErrors.clearBadProcessLocked(info);
                    if (app != null) {
                        app.bad = false;
                    }
                }
            }
        } else {
            // If this is an isolated process, it can't re-use an existing process.
            app = null;
        }

        // We don't have to do anything more if:
        // (1) There is an existing application record; and
        // (2) The caller doesn't think it is dead, OR there is no thread
        //     object attached to it so we know it couldn't have crashed; and
        // (3) There is a pid assigned to it, so it is either starting or
        //     already running.
        if (DEBUG_PROCESSES) Slog.v(TAG_PROCESSES, "startProcess: name=" + processName
                + " app=" + app + " knownToBeDead=" + knownToBeDead
                + " thread=" + (app != null ? app.thread : null)
                + " pid=" + (app != null ? app.pid : -1));
        ProcessRecord precedence = null;
        if (app != null && app.pid > 0) {
            if ((!knownToBeDead && !app.killed) || app.thread == null) {
                // We already have the app running, or are waiting for it to
                // come up (we have a pid but not yet its thread), so keep it.
                if (DEBUG_PROCESSES) Slog.v(TAG_PROCESSES, "App already running: " + app);
                // If this is a new package in the process, add the package to the list
                app.addPackage(info.packageName, info.longVersionCode, mService.mProcessStats);
                checkSlow(startTime, "startProcess: done, added package to proc");
                return app;
            }

            // An application record is attached to a previous process,
            // clean it up now.
            if (DEBUG_PROCESSES) Slog.v(TAG_PROCESSES, "App died: " + app);
            checkSlow(startTime, "startProcess: bad proc running, killing");
            ProcessList.killProcessGroup(app.uid, app.pid);
            checkSlow(startTime, "startProcess: done killing old proc");

            Slog.wtf(TAG_PROCESSES, app.toString() + " is attached to a previous process");
            // We are not going to re-use the ProcessRecord, as we haven't dealt with the cleanup
            // routine of it yet, but we'd set it as the precedence of the new process.
            precedence = app;
            app = null;
        }

        if (app == null) {
            checkSlow(startTime, "startProcess: creating new process record");
            app = newProcessRecordLocked(info, processName, isolated, isolatedUid, hostingRecord);
            if (app == null) {
                Slog.w(TAG, "Failed making new process record for "
                        + processName + "/" + info.uid + " isolated=" + isolated);
                return null;
            }
            app.crashHandler = crashHandler;
            app.isolatedEntryPoint = entryPoint;
            app.isolatedEntryPointArgs = entryPointArgs;
            if (precedence != null) {
                app.mPrecedence = precedence;
                precedence.mSuccessor = app;
            }
            checkSlow(startTime, "startProcess: done creating new process record");
        } else {
            // If this is a new package in the process, add the package to the list
            app.addPackage(info.packageName, info.longVersionCode, mService.mProcessStats);
            checkSlow(startTime, "startProcess: added package to existing proc");
        }

        // If the system is not ready yet, then hold off on starting this
        // process until it is.
        if (!mService.mProcessesReady
                && !mService.isAllowedWhileBooting(info)
                && !allowWhileBooting) {
            if (!mService.mProcessesOnHold.contains(app)) {
                mService.mProcessesOnHold.add(app);
            }
            if (DEBUG_PROCESSES) Slog.v(TAG_PROCESSES,
                    "System not ready, putting on hold: " + app);
            checkSlow(startTime, "startProcess: returning with proc on hold");
            return app;
        }

        checkSlow(startTime, "startProcess: stepping in to startProcess");
        final boolean success =
                startProcessLocked(app, hostingRecord, zygotePolicyFlags, abiOverride);
        checkSlow(startTime, "startProcess: done starting proc!");
        return success ? app : null;
    }

    @GuardedBy("mService")
    private String isProcStartValidLocked(ProcessRecord app, long expectedStartSeq) {
        StringBuilder sb = null;
        if (app.killedByAm) {
            if (sb == null) sb = new StringBuilder();
            sb.append("killedByAm=true;");
        }
        if (mProcessNames.get(app.processName, app.uid) != app) {
            if (sb == null) sb = new StringBuilder();
            sb.append("No entry in mProcessNames;");
        }
        if (!app.pendingStart) {
            if (sb == null) sb = new StringBuilder();
            sb.append("pendingStart=false;");
        }
        if (app.startSeq > expectedStartSeq) {
            if (sb == null) sb = new StringBuilder();
            sb.append("seq=" + app.startSeq + ",expected=" + expectedStartSeq + ";");
        }
        try {
            AppGlobals.getPackageManager().checkPackageStartable(app.info.packageName, app.userId);
        } catch (RemoteException e) {
            // unexpected; ignore
        } catch (SecurityException e) {
            if (mService.mConstants.FLAG_PROCESS_START_ASYNC) {
                if (sb == null) sb = new StringBuilder();
                sb.append("Package is frozen;");
            } else {
                // we're not being started async and so should throw to the caller.
                throw e;
            }
        }
        return sb == null ? null : sb.toString();
    }

    @GuardedBy("mService")
    private boolean handleProcessStartedLocked(ProcessRecord pending,
            Process.ProcessStartResult startResult, long expectedStartSeq) {
        // Indicates that this process start has been taken care of.
        if (mPendingStarts.get(expectedStartSeq) == null) {
            if (pending.pid == startResult.pid) {
                pending.setUsingWrapper(startResult.usingWrapper);
                // TODO: Update already existing clients of usingWrapper
            }
            return false;
        }
        return handleProcessStartedLocked(pending, startResult.pid, startResult.usingWrapper,
                expectedStartSeq, false);
    }

    @GuardedBy("mService")
    boolean handleProcessStartedLocked(ProcessRecord app, int pid, boolean usingWrapper,
            long expectedStartSeq, boolean procAttached) {
        mPendingStarts.remove(expectedStartSeq);
        final String reason = isProcStartValidLocked(app, expectedStartSeq);
        if (reason != null) {
            Slog.w(TAG_PROCESSES, app + " start not valid, killing pid=" +
                    pid
                    + ", " + reason);
            app.pendingStart = false;
            killProcessQuiet(pid);
            Process.killProcessGroup(app.uid, app.pid);
            noteAppKill(app, ApplicationExitInfo.REASON_OTHER,
                    ApplicationExitInfo.SUBREASON_INVALID_START, reason);
            return false;
        }
        mService.mBatteryStatsService.noteProcessStart(app.processName, app.info.uid);
        checkSlow(app.startTime, "startProcess: done updating battery stats");

        EventLog.writeEvent(EventLogTags.AM_PROC_START,
                UserHandle.getUserId(app.startUid), pid, app.startUid,
                app.processName, app.hostingRecord.getType(),
                app.hostingRecord.getName() != null ? app.hostingRecord.getName() : "");

        try {
            AppGlobals.getPackageManager().logAppProcessStartIfNeeded(app.processName, app.uid,
                    app.seInfo, app.info.sourceDir, pid);
        } catch (RemoteException ex) {
            // Ignore
        }

        Watchdog.getInstance().processStarted(app.processName, pid);

        checkSlow(app.startTime, "startProcess: building log message");
        StringBuilder buf = mStringBuilder;
        buf.setLength(0);
        buf.append("Start proc ");
        buf.append(pid);
        buf.append(':');
        buf.append(app.processName);
        buf.append('/');
        UserHandle.formatUid(buf, app.startUid);
        if (app.isolatedEntryPoint != null) {
            buf.append(" [");
            buf.append(app.isolatedEntryPoint);
            buf.append("]");
        }
        buf.append(" for ");
        buf.append(app.hostingRecord.getType());
        if (app.hostingRecord.getName() != null) {
            buf.append(" ");
            buf.append(app.hostingRecord.getName());
        }
        mService.reportUidInfoMessageLocked(TAG, buf.toString(), app.startUid);
        app.setPid(pid);
        app.setUsingWrapper(usingWrapper);
        app.pendingStart = false;
        checkSlow(app.startTime, "startProcess: starting to update pids map");
        ProcessRecord oldApp;
        synchronized (mService.mPidsSelfLocked) {
            oldApp = mService.mPidsSelfLocked.get(pid);
        }
        // If there is already an app occupying that pid that hasn't been cleaned up
        if (oldApp != null && !app.isolated) {
            // Clean up anything relating to this pid first
            Slog.wtf(TAG, "handleProcessStartedLocked process:" + app.processName
                    + " startSeq:" + app.startSeq
                    + " pid:" + pid
                    + " belongs to another existing app:" + oldApp.processName
                    + " startSeq:" + oldApp.startSeq);
            mService.cleanUpApplicationRecordLocked(oldApp, false, false, -1,
                    true /*replacingPid*/);
        }
        mService.addPidLocked(app);
        synchronized (mService.mPidsSelfLocked) {
            if (!procAttached) {
                Message msg = mService.mHandler.obtainMessage(PROC_START_TIMEOUT_MSG);
                msg.obj = app;
                mService.mHandler.sendMessageDelayed(msg, usingWrapper
                        ? PROC_START_TIMEOUT_WITH_WRAPPER : PROC_START_TIMEOUT);
            }
        }
        checkSlow(app.startTime, "startProcess: done updating pids map");
        return true;
    }

    final void removeLruProcessLocked(ProcessRecord app) {
        int lrui = mLruProcesses.lastIndexOf(app);
        if (lrui >= 0) {
            if (!app.killed) {
                if (app.isPersistent()) {
                    Slog.w(TAG, "Removing persistent process that hasn't been killed: " + app);
                } else {
                    Slog.wtfStack(TAG, "Removing process that hasn't been killed: " + app);
                    if (app.pid > 0) {
                        killProcessQuiet(app.pid);
                        ProcessList.killProcessGroup(app.uid, app.pid);
                        noteAppKill(app, ApplicationExitInfo.REASON_OTHER,
                                ApplicationExitInfo.SUBREASON_REMOVE_LRU, "hasn't been killed");
                    } else {
                        app.pendingStart = false;
                    }
                }
            }
            if (lrui < mLruProcessActivityStart) {
                mLruProcessActivityStart--;
            }
            if (lrui < mLruProcessServiceStart) {
                mLruProcessServiceStart--;
            }
            mLruProcesses.remove(lrui);
        }
    }

    @GuardedBy("mService")
    boolean killPackageProcessesLocked(String packageName, int appId, int userId, int minOomAdj,
            int reasonCode, int subReason, String reason) {
        return killPackageProcessesLocked(packageName, appId, userId, minOomAdj,
                false /* callerWillRestart */, true /* allowRestart */, true /* doit */,
                false /* evenPersistent */, false /* setRemoved */, reasonCode,
                subReason, reason);
    }

    @GuardedBy("mService")
    void killAppZygotesLocked(String packageName, int appId, int userId, boolean force) {
        // See if there are any app zygotes running for this packageName / UID combination,
        // and kill it if so.
        final ArrayList<AppZygote> zygotesToKill = new ArrayList<>();
        for (SparseArray<AppZygote> appZygotes : mAppZygotes.getMap().values()) {
            for (int i = 0; i < appZygotes.size(); ++i) {
                final int appZygoteUid = appZygotes.keyAt(i);
                if (userId != UserHandle.USER_ALL && UserHandle.getUserId(appZygoteUid) != userId) {
                    continue;
                }
                if (appId >= 0 && UserHandle.getAppId(appZygoteUid) != appId) {
                    continue;
                }
                final AppZygote appZygote = appZygotes.valueAt(i);
                if (packageName != null
                        && !packageName.equals(appZygote.getAppInfo().packageName)) {
                    continue;
                }
                zygotesToKill.add(appZygote);
            }
        }
        for (AppZygote appZygote : zygotesToKill) {
            killAppZygoteIfNeededLocked(appZygote, force);
        }
    }

    @GuardedBy("mService")
    final boolean killPackageProcessesLocked(String packageName, int appId,
            int userId, int minOomAdj, boolean callerWillRestart, boolean allowRestart,
            boolean doit, boolean evenPersistent, boolean setRemoved, int reasonCode,
            int subReason, String reason) {
        ArrayList<ProcessRecord> procs = new ArrayList<>();

        // Remove all processes this package may have touched: all with the
        // same UID (except for the system or root user), and all whose name
        // matches the package name.
        final int NP = mProcessNames.getMap().size();
        for (int ip = 0; ip < NP; ip++) {
            SparseArray<ProcessRecord> apps = mProcessNames.getMap().valueAt(ip);
            final int NA = apps.size();
            for (int ia = 0; ia < NA; ia++) {
                ProcessRecord app = apps.valueAt(ia);
                if (app.isPersistent() && !evenPersistent) {
                    // we don't kill persistent processes
                    continue;
                }
                if (app.removed) {
                    if (doit) {
                        procs.add(app);
                    }
                    continue;
                }

                // Skip process if it doesn't meet our oom adj requirement.
                if (app.setAdj < minOomAdj) {
                    // Note it is still possible to have a process with oom adj 0 in the killed
                    // processes, but it does not mean misjudgment. E.g. a bound service process
                    // and its client activity process are both in the background, so they are
                    // collected to be killed. If the client activity is killed first, the service
                    // may be scheduled to unbind and become an executing service (oom adj 0).
                    continue;
                }

                // If no package is specified, we call all processes under the
                // give user id.
                if (packageName == null) {
                    if (userId != UserHandle.USER_ALL && app.userId != userId) {
                        continue;
                    }
                    if (appId >= 0 && UserHandle.getAppId(app.uid) != appId) {
                        continue;
                    }
                    // Package has been specified, we want to hit all processes
                    // that match it.  We need to qualify this by the processes
                    // that are running under the specified app and user ID.
                } else {
                    final boolean isDep = app.pkgDeps != null
                            && app.pkgDeps.contains(packageName);
                    if (!isDep && UserHandle.getAppId(app.uid) != appId) {
                        continue;
                    }
                    if (userId != UserHandle.USER_ALL && app.userId != userId) {
                        continue;
                    }
                    if (!app.pkgList.containsKey(packageName) && !isDep) {
                        continue;
                    }
                }

                // Process has passed all conditions, kill it!
                if (!doit) {
                    return true;
                }
                if (setRemoved) {
                    app.removed = true;
                }
                procs.add(app);
            }
        }

        int N = procs.size();
        for (int i=0; i<N; i++) {
            removeProcessLocked(procs.get(i), callerWillRestart, allowRestart,
                    reasonCode, subReason, reason);
        }
        killAppZygotesLocked(packageName, appId, userId, false /* force */);
        mService.updateOomAdjLocked(OomAdjuster.OOM_ADJ_REASON_PROCESS_END);
        return N > 0;
    }

    @GuardedBy("mService")
    boolean removeProcessLocked(ProcessRecord app,
            boolean callerWillRestart, boolean allowRestart, int reasonCode, String reason) {
        return removeProcessLocked(app, callerWillRestart, allowRestart, reasonCode,
                ApplicationExitInfo.SUBREASON_UNKNOWN, reason);
    }

    @GuardedBy("mService")
    boolean removeProcessLocked(ProcessRecord app, boolean callerWillRestart,
            boolean allowRestart, int reasonCode, int subReason, String reason) {
        final String name = app.processName;
        final int uid = app.uid;
        if (DEBUG_PROCESSES) Slog.d(TAG_PROCESSES,
                "Force removing proc " + app.toShortString() + " (" + name + "/" + uid + ")");

        ProcessRecord old = mProcessNames.get(name, uid);
        if (old != app) {
            // This process is no longer active, so nothing to do.
            Slog.w(TAG, "Ignoring remove of inactive process: " + app);
            return false;
        }
        removeProcessNameLocked(name, uid);
        mService.mAtmInternal.clearHeavyWeightProcessIfEquals(app.getWindowProcessController());

        boolean needRestart = false;
        if ((app.pid > 0 && app.pid != ActivityManagerService.MY_PID) || (app.pid == 0 && app
                .pendingStart)) {
            int pid = app.pid;
            if (pid > 0) {
                mService.removePidLocked(app);
                app.bindMountPending = false;
                mService.mHandler.removeMessages(PROC_START_TIMEOUT_MSG, app);
                mService.mBatteryStatsService.noteProcessFinish(app.processName, app.info.uid);
                if (app.isolated) {
                    mService.mBatteryStatsService.removeIsolatedUid(app.uid, app.info.uid);
                    mService.getPackageManagerInternalLocked().removeIsolatedUid(app.uid);
                }
            }
            boolean willRestart = false;
            if (app.isPersistent() && !app.isolated) {
                if (!callerWillRestart) {
                    willRestart = true;
                } else {
                    needRestart = true;
                }
            }
            app.kill(reason, reasonCode, subReason, true);
            mService.handleAppDiedLocked(app, willRestart, allowRestart);
            if (willRestart) {
                removeLruProcessLocked(app);
                mService.addAppLocked(app.info, null, false, null /* ABI override */,
                        ZYGOTE_POLICY_FLAG_EMPTY);
            }
        } else {
            mRemovedProcesses.add(app);
        }

        return needRestart;
    }

    @GuardedBy("mService")
    final void addProcessNameLocked(ProcessRecord proc) {
        // We shouldn't already have a process under this name, but just in case we
        // need to clean up whatever may be there now.
        ProcessRecord old = removeProcessNameLocked(proc.processName, proc.uid);
        if (old == proc && proc.isPersistent()) {
            // We are re-adding a persistent process.  Whatevs!  Just leave it there.
            Slog.w(TAG, "Re-adding persistent process " + proc);
        } else if (old != null) {
            Slog.wtf(TAG, "Already have existing proc " + old + " when adding " + proc);
        }
        UidRecord uidRec = mActiveUids.get(proc.uid);
        if (uidRec == null) {
            uidRec = new UidRecord(proc.uid);
            // This is the first appearance of the uid, report it now!
            if (DEBUG_UID_OBSERVERS) Slog.i(TAG_UID_OBSERVERS,
                    "Creating new process uid: " + uidRec);
            if (Arrays.binarySearch(mService.mDeviceIdleTempWhitelist,
                    UserHandle.getAppId(proc.uid)) >= 0
                    || mService.mPendingTempWhitelist.indexOfKey(proc.uid) >= 0) {
                uidRec.setWhitelist = uidRec.curWhitelist = true;
            }
            uidRec.updateHasInternetPermission();
            mActiveUids.put(proc.uid, uidRec);
            EventLogTags.writeAmUidRunning(uidRec.uid);
            mService.noteUidProcessState(uidRec.uid, uidRec.getCurProcState(),
                    uidRec.curCapability);
        }
        proc.uidRecord = uidRec;
        uidRec.procRecords.add(proc);

        // Reset render thread tid if it was already set, so new process can set it again.
        proc.renderThreadTid = 0;
        uidRec.numProcs++;
        mProcessNames.put(proc.processName, proc.uid, proc);
        if (proc.isolated) {
            mIsolatedProcesses.put(proc.uid, proc);
        }
    }

    @GuardedBy("mService")
    private IsolatedUidRange getOrCreateIsolatedUidRangeLocked(ApplicationInfo info,
            HostingRecord hostingRecord) {
        if (hostingRecord == null || !hostingRecord.usesAppZygote()) {
            // Allocate an isolated UID from the global range
            return mGlobalIsolatedUids;
        } else {
            return mAppIsolatedUidRangeAllocator.getOrCreateIsolatedUidRangeLocked(
                    info.processName, hostingRecord.getDefiningUid());
        }
    }

    @GuardedBy("mService")
    final ProcessRecord newProcessRecordLocked(ApplicationInfo info, String customProcess,
            boolean isolated, int isolatedUid, HostingRecord hostingRecord) {
        String proc = customProcess != null ? customProcess : info.processName;
        final int userId = UserHandle.getUserId(info.uid);
        int uid = info.uid;
        if (isolated) {
            if (isolatedUid == 0) {
                IsolatedUidRange uidRange = getOrCreateIsolatedUidRangeLocked(info, hostingRecord);
                if (uidRange == null) {
                    return null;
                }
                uid = uidRange.allocateIsolatedUidLocked(userId);
                if (uid == -1) {
                    return null;
                }
            } else {
                // Special case for startIsolatedProcess (internal only), where
                // the uid of the isolated process is specified by the caller.
                uid = isolatedUid;
            }
            mAppExitInfoTracker.mIsolatedUidRecords.addIsolatedUid(uid, info.uid);
            mService.getPackageManagerInternalLocked().addIsolatedUid(uid, info.uid);

            // Register the isolated UID with this application so BatteryStats knows to
            // attribute resource usage to the application.
            //
            // NOTE: This is done here before addProcessNameLocked, which will tell BatteryStats
            // about the process state of the isolated UID *before* it is registered with the
            // owning application.
            mService.mBatteryStatsService.addIsolatedUid(uid, info.uid);
            FrameworkStatsLog.write(FrameworkStatsLog.ISOLATED_UID_CHANGED, info.uid, uid,
                    FrameworkStatsLog.ISOLATED_UID_CHANGED__EVENT__CREATED);
        }
        final ProcessRecord r = new ProcessRecord(mService, info, proc, uid);

        if (!mService.mBooted && !mService.mBooting
                && userId == UserHandle.USER_SYSTEM
                && (info.flags & PERSISTENT_MASK) == PERSISTENT_MASK) {
            // The system process is initialized to SCHED_GROUP_DEFAULT in init.rc.
            r.setCurrentSchedulingGroup(ProcessList.SCHED_GROUP_DEFAULT);
            r.setSchedGroup = ProcessList.SCHED_GROUP_DEFAULT;
            r.setPersistent(true);
            r.maxAdj = ProcessList.PERSISTENT_PROC_ADJ;
        }
        if (isolated && isolatedUid != 0) {
            // Special case for startIsolatedProcess (internal only) - assume the process
            // is required by the system server to prevent it being killed.
            r.maxAdj = ProcessList.PERSISTENT_SERVICE_ADJ;
        }
        addProcessNameLocked(r);
        return r;
    }

    @GuardedBy("mService")
    final ProcessRecord removeProcessNameLocked(final String name, final int uid) {
        return removeProcessNameLocked(name, uid, null);
    }

    @GuardedBy("mService")
    final ProcessRecord removeProcessNameLocked(final String name, final int uid,
            final ProcessRecord expecting) {
        ProcessRecord old = mProcessNames.get(name, uid);
        // Only actually remove when the currently recorded value matches the
        // record that we expected; if it doesn't match then we raced with a
        // newly created process and we don't want to destroy the new one.
        if ((expecting == null) || (old == expecting)) {
            mProcessNames.remove(name, uid);
        }
        if (old != null && old.uidRecord != null) {
            old.uidRecord.numProcs--;
            old.uidRecord.procRecords.remove(old);
            if (old.uidRecord.numProcs == 0) {
                // No more processes using this uid, tell clients it is gone.
                if (DEBUG_UID_OBSERVERS) Slog.i(TAG_UID_OBSERVERS,
                        "No more processes in " + old.uidRecord);
                mService.enqueueUidChangeLocked(old.uidRecord, -1, UidRecord.CHANGE_GONE);
                EventLogTags.writeAmUidStopped(uid);
                mActiveUids.remove(uid);
                mService.noteUidProcessState(uid, ActivityManager.PROCESS_STATE_NONEXISTENT,
                        ActivityManager.PROCESS_CAPABILITY_NONE);
            }
            old.uidRecord = null;
        }
        mIsolatedProcesses.remove(uid);
        mGlobalIsolatedUids.freeIsolatedUidLocked(uid);
        // Remove the (expected) ProcessRecord from the app zygote
        final ProcessRecord record = expecting != null ? expecting : old;
        if (record != null && record.appZygote) {
            removeProcessFromAppZygoteLocked(record);
        }

        return old;
    }

    /** Call setCoreSettings on all LRU processes, with the new settings. */
    @GuardedBy("mService")
    void updateCoreSettingsLocked(Bundle settings) {
        for (int i = mLruProcesses.size() - 1; i >= 0; i--) {
            ProcessRecord processRecord = mLruProcesses.get(i);
            try {
                if (processRecord.thread != null) {
                    processRecord.thread.setCoreSettings(settings);
                }
            } catch (RemoteException re) {
                /* ignore */
            }
        }
    }

    /**
     * Kill all background processes except for ones with targetSdk lower than minTargetSdk and
     * procstate lower than maxProcState.
     * @param minTargetSdk
     * @param maxProcState
     */
    @GuardedBy("mService")
    void killAllBackgroundProcessesExceptLocked(int minTargetSdk, int maxProcState) {
        final ArrayList<ProcessRecord> procs = new ArrayList<>();
        final int NP = mProcessNames.getMap().size();
        for (int ip = 0; ip < NP; ip++) {
            final SparseArray<ProcessRecord> apps = mProcessNames.getMap().valueAt(ip);
            final int NA = apps.size();
            for (int ia = 0; ia < NA; ia++) {
                final ProcessRecord app = apps.valueAt(ia);
                if (app.removed || ((minTargetSdk < 0 || app.info.targetSdkVersion < minTargetSdk)
                        && (maxProcState < 0 || app.setProcState > maxProcState))) {
                    procs.add(app);
                }
            }
        }

        final int N = procs.size();
        for (int i = 0; i < N; i++) {
            removeProcessLocked(procs.get(i), false, true, ApplicationExitInfo.REASON_OTHER,
                    ApplicationExitInfo.SUBREASON_KILL_ALL_BG_EXCEPT, "kill all background except");
        }
    }

    /**
     * Call updateTimePrefs on all LRU processes
     * @param timePref The time pref to pass to each process
     */
    @GuardedBy("mService")
    void updateAllTimePrefsLocked(int timePref) {
        for (int i = mLruProcesses.size() - 1; i >= 0; i--) {
            ProcessRecord r = mLruProcesses.get(i);
            if (r.thread != null) {
                try {
                    r.thread.updateTimePrefs(timePref);
                } catch (RemoteException ex) {
                    Slog.w(TAG, "Failed to update preferences for: "
                            + r.info.processName);
                }
            }
        }
    }

    void setAllHttpProxy() {
        // Update the HTTP proxy for each application thread.
        synchronized (mService) {
            for (int i = mLruProcesses.size() - 1 ; i >= 0 ; i--) {
                ProcessRecord r = mLruProcesses.get(i);
                // Don't dispatch to isolated processes as they can't access ConnectivityManager and
                // don't have network privileges anyway. Exclude system server and update it
                // separately outside the AMS lock, to avoid deadlock with Connectivity Service.
                if (r.pid != ActivityManagerService.MY_PID && r.thread != null && !r.isolated) {
                    try {
                        r.thread.updateHttpProxy();
                    } catch (RemoteException ex) {
                        Slog.w(TAG, "Failed to update http proxy for: "
                                + r.info.processName);
                    }
                }
            }
        }
        ActivityThread.updateHttpProxy(mService.mContext);
    }

    @GuardedBy("mService")
    void clearAllDnsCacheLocked() {
        for (int i = mLruProcesses.size() - 1; i >= 0; i--) {
            ProcessRecord r = mLruProcesses.get(i);
            if (r.thread != null) {
                try {
                    r.thread.clearDnsCache();
                } catch (RemoteException ex) {
                    Slog.w(TAG, "Failed to clear dns cache for: " + r.info.processName);
                }
            }
        }
    }

    @GuardedBy("mService")
    void handleAllTrustStorageUpdateLocked() {
        for (int i = mLruProcesses.size() - 1; i >= 0; i--) {
            ProcessRecord r = mLruProcesses.get(i);
            if (r.thread != null) {
                try {
                    r.thread.handleTrustStorageUpdate();
                } catch (RemoteException ex) {
                    Slog.w(TAG, "Failed to handle trust storage update for: " +
                            r.info.processName);
                }
            }
        }
    }

    @GuardedBy("mService")
    int updateLruProcessInternalLocked(ProcessRecord app, long now, int index,
            int lruSeq, String what, Object obj, ProcessRecord srcApp) {
        app.lastActivityTime = now;

        if (app.hasActivitiesOrRecentTasks()) {
            // Don't want to touch dependent processes that are hosting activities.
            return index;
        }

        int lrui = mLruProcesses.lastIndexOf(app);
        if (lrui < 0) {
            Slog.wtf(TAG, "Adding dependent process " + app + " not on LRU list: "
                    + what + " " + obj + " from " + srcApp);
            return index;
        }

        if (lrui >= index) {
            // Don't want to cause this to move dependent processes *back* in the
            // list as if they were less frequently used.
            return index;
        }

        if (lrui >= mLruProcessActivityStart && index < mLruProcessActivityStart) {
            // Don't want to touch dependent processes that are hosting activities.
            return index;
        }

        mLruProcesses.remove(lrui);
        if (index > 0) {
            index--;
        }
        if (DEBUG_LRU) Slog.d(TAG_LRU, "Moving dep from " + lrui + " to " + index
                + " in LRU list: " + app);
        mLruProcesses.add(index, app);
        app.lruSeq = lruSeq;
        return index;
    }

    /**
     * Handle the case where we are inserting a process hosting client activities:
     * Make sure any groups have their order match their importance, and take care of
     * distributing old clients across other activity processes so they can't spam
     * the LRU list.  Processing of the list will be restricted by the indices provided,
     * and not extend out of them.
     *
     * @param topApp The app at the top that has just been inserted in to the list.
     * @param topI The position in the list where topApp was inserted; this is the start (at the
     *             top) where we are going to do our processing.
     * @param bottomI The last position at which we will be processing; this is the end position
     *                of whichever section of the LRU list we are in.  Nothing past it will be
     *                touched.
     * @param endIndex The current end of the top being processed.  Typically topI - 1.  That is,
     *                 where we are going to start potentially adjusting other entries in the list.
     */
    private void updateClientActivitiesOrdering(final ProcessRecord topApp, final int topI,
            final int bottomI, int endIndex) {
        if (topApp.hasActivitiesOrRecentTasks() || topApp.treatLikeActivity
                || !topApp.hasClientActivities()) {
            // If this is not a special process that has client activities, then there is
            // nothing to do.
            return;
        }

        final int uid = topApp.info.uid;
        if (topApp.connectionGroup > 0) {
            int endImportance = topApp.connectionImportance;
            for (int i = endIndex; i >= bottomI; i--) {
                final ProcessRecord subProc = mLruProcesses.get(i);
                if (subProc.info.uid == uid
                        && subProc.connectionGroup == topApp.connectionGroup) {
                    if (i == endIndex && subProc.connectionImportance >= endImportance) {
                        // This process is already in the group, and its importance
                        // is not as strong as the process before it, so keep it
                        // correctly positioned in the group.
                        if (DEBUG_LRU) Slog.d(TAG_LRU,
                                "Keeping in-place above " + subProc
                                        + " endImportance=" + endImportance
                                        + " group=" + subProc.connectionGroup
                                        + " importance=" + subProc.connectionImportance);
                        endIndex--;
                        endImportance = subProc.connectionImportance;
                    } else {
                        // We want to pull this up to be with the rest of the group,
                        // and order within the group by importance.
                        if (DEBUG_LRU) Slog.d(TAG_LRU,
                                "Pulling up " + subProc
                                        + " to position in group with importance="
                                        + subProc.connectionImportance);
                        boolean moved = false;
                        for (int pos = topI; pos > endIndex; pos--) {
                            final ProcessRecord posProc = mLruProcesses.get(pos);
                            if (subProc.connectionImportance
                                    <= posProc.connectionImportance) {
                                mLruProcesses.remove(i);
                                mLruProcesses.add(pos, subProc);
                                if (DEBUG_LRU) Slog.d(TAG_LRU,
                                        "Moving " + subProc
                                                + " from position " + i + " to above " + posProc
                                                + " @ " + pos);
                                moved = true;
                                endIndex--;
                                break;
                            }
                        }
                        if (!moved) {
                            // Goes to the end of the group.
                            mLruProcesses.remove(i);
                            mLruProcesses.add(endIndex, subProc);
                            if (DEBUG_LRU) Slog.d(TAG_LRU,
                                    "Moving " + subProc
                                            + " from position " + i + " to end of group @ "
                                            + endIndex);
                            endIndex--;
                            endImportance = subProc.connectionImportance;
                        }
                    }
                }
            }

        }
        // To keep it from spamming the LRU list (by making a bunch of clients),
        // we will distribute other entries owned by it to be in-between other apps.
        int i = endIndex;
        while (i >= bottomI) {
            ProcessRecord subProc = mLruProcesses.get(i);
            if (DEBUG_LRU) Slog.d(TAG_LRU,
                    "Looking to spread old procs, at " + subProc + " @ " + i);
            if (subProc.info.uid != uid) {
                // This is a different app...  if we have gone through some of the
                // target app, pull this up to be before them.  We want to pull up
                // one activity process, but any number of non-activity processes.
                if (i < endIndex) {
                    boolean hasActivity = false;
                    int connUid = 0;
                    int connGroup = 0;
                    while (i >= bottomI) {
                        mLruProcesses.remove(i);
                        mLruProcesses.add(endIndex, subProc);
                        if (DEBUG_LRU) Slog.d(TAG_LRU,
                                "Different app, moving to " + endIndex);
                        i--;
                        if (i < bottomI) {
                            break;
                        }
                        subProc = mLruProcesses.get(i);
                        if (DEBUG_LRU) Slog.d(TAG_LRU,
                                "Looking at next app at " + i + ": " + subProc);
                        if (subProc.hasActivitiesOrRecentTasks() || subProc.treatLikeActivity) {
                            if (DEBUG_LRU) Slog.d(TAG_LRU,
                                    "This is hosting an activity!");
                            if (hasActivity) {
                                // Already found an activity, done.
                                if (DEBUG_LRU) Slog.d(TAG_LRU,
                                        "Already found an activity, done");
                                break;
                            }
                            hasActivity = true;
                        } else if (subProc.hasClientActivities()) {
                            if (DEBUG_LRU) Slog.d(TAG_LRU,
                                    "This is a client of an activity");
                            if (hasActivity) {
                                if (connUid == 0 || connUid != subProc.info.uid) {
                                    // Already have an activity that is not from from a client
                                    // connection or is a different client connection, done.
                                    if (DEBUG_LRU) Slog.d(TAG_LRU,
                                            "Already found a different activity: connUid="
                                            + connUid + " uid=" + subProc.info.uid);
                                    break;
                                } else if (connGroup == 0 || connGroup != subProc.connectionGroup) {
                                    // Previously saw a different group or not from a group,
                                    // want to treat these as different things.
                                    if (DEBUG_LRU) Slog.d(TAG_LRU,
                                            "Already found a different group: connGroup="
                                            + connGroup + " group=" + subProc.connectionGroup);
                                    break;
                                }
                            } else {
                                if (DEBUG_LRU) Slog.d(TAG_LRU,
                                        "This is an activity client!  uid="
                                        + subProc.info.uid + " group=" + subProc.connectionGroup);
                                hasActivity = true;
                                connUid = subProc.info.uid;
                                connGroup = subProc.connectionGroup;
                            }
                        }
                        endIndex--;
                    }
                }
                // Find the end of the next group of processes for target app.  This
                // is after any entries of different apps (so we don't change the existing
                // relative order of apps) and then after the next last group of processes
                // of the target app.
                for (endIndex--; endIndex >= bottomI; endIndex--) {
                    final ProcessRecord endProc = mLruProcesses.get(endIndex);
                    if (endProc.info.uid == uid) {
                        if (DEBUG_LRU) Slog.d(TAG_LRU,
                                "Found next group of app: " + endProc + " @ "
                                        + endIndex);
                        break;
                    }
                }
                if (endIndex >= bottomI) {
                    final ProcessRecord endProc = mLruProcesses.get(endIndex);
                    for (endIndex--; endIndex >= bottomI; endIndex--) {
                        final ProcessRecord nextEndProc = mLruProcesses.get(endIndex);
                        if (nextEndProc.info.uid != uid
                                || nextEndProc.connectionGroup != endProc.connectionGroup) {
                            if (DEBUG_LRU) Slog.d(TAG_LRU,
                                    "Found next group or app: " + nextEndProc + " @ "
                                            + endIndex + " group=" + nextEndProc.connectionGroup);
                            break;
                        }
                    }
                }
                if (DEBUG_LRU) Slog.d(TAG_LRU,
                        "Bumping scan position to " + endIndex);
                i = endIndex;
            } else {
                i--;
            }
        }
    }

    final void updateLruProcessLocked(ProcessRecord app, boolean activityChange,
            ProcessRecord client) {
        final boolean hasActivity = app.hasActivitiesOrRecentTasks() || app.hasClientActivities()
                || app.treatLikeActivity;
        final boolean hasService = false; // not impl yet. app.services.size() > 0;
        if (!activityChange && hasActivity) {
            // The process has activities, so we are only allowing activity-based adjustments
            // to move it.  It should be kept in the front of the list with other
            // processes that have activities, and we don't want those to change their
            // order except due to activity operations.
            return;
        }

        mLruSeq++;
        final long now = SystemClock.uptimeMillis();
        app.lastActivityTime = now;

        // First a quick reject: if the app is already at the position we will
        // put it, then there is nothing to do.
        if (hasActivity) {
            final int N = mLruProcesses.size();
            if (N > 0 && mLruProcesses.get(N - 1) == app) {
                if (DEBUG_LRU) Slog.d(TAG_LRU, "Not moving, already top activity: " + app);
                return;
            }
        } else {
            if (mLruProcessServiceStart > 0
                    && mLruProcesses.get(mLruProcessServiceStart-1) == app) {
                if (DEBUG_LRU) Slog.d(TAG_LRU, "Not moving, already top other: " + app);
                return;
            }
        }

        int lrui = mLruProcesses.lastIndexOf(app);

        if (app.isPersistent() && lrui >= 0) {
            // We don't care about the position of persistent processes, as long as
            // they are in the list.
            if (DEBUG_LRU) Slog.d(TAG_LRU, "Not moving, persistent: " + app);
            return;
        }

        /* In progress: compute new position first, so we can avoid doing work
           if the process is not actually going to move.  Not yet working.
        int addIndex;
        int nextIndex;
        boolean inActivity = false, inService = false;
        if (hasActivity) {
            // Process has activities, put it at the very tipsy-top.
            addIndex = mLruProcesses.size();
            nextIndex = mLruProcessServiceStart;
            inActivity = true;
        } else if (hasService) {
            // Process has services, put it at the top of the service list.
            addIndex = mLruProcessActivityStart;
            nextIndex = mLruProcessServiceStart;
            inActivity = true;
            inService = true;
        } else  {
            // Process not otherwise of interest, it goes to the top of the non-service area.
            addIndex = mLruProcessServiceStart;
            if (client != null) {
                int clientIndex = mLruProcesses.lastIndexOf(client);
                if (clientIndex < 0) Slog.d(TAG, "Unknown client " + client + " when updating "
                        + app);
                if (clientIndex >= 0 && addIndex > clientIndex) {
                    addIndex = clientIndex;
                }
            }
            nextIndex = addIndex > 0 ? addIndex-1 : addIndex;
        }

        Slog.d(TAG, "Update LRU at " + lrui + " to " + addIndex + " (act="
                + mLruProcessActivityStart + "): " + app);
        */

        if (lrui >= 0) {
            if (lrui < mLruProcessActivityStart) {
                mLruProcessActivityStart--;
            }
            if (lrui < mLruProcessServiceStart) {
                mLruProcessServiceStart--;
            }
            /*
            if (addIndex > lrui) {
                addIndex--;
            }
            if (nextIndex > lrui) {
                nextIndex--;
            }
            */
            mLruProcesses.remove(lrui);
        }

        /*
        mLruProcesses.add(addIndex, app);
        if (inActivity) {
            mLruProcessActivityStart++;
        }
        if (inService) {
            mLruProcessActivityStart++;
        }
        */

        int nextIndex;
        int nextActivityIndex = -1;
        if (hasActivity) {
            final int N = mLruProcesses.size();
            nextIndex = mLruProcessServiceStart;
            if (!app.hasActivitiesOrRecentTasks() && !app.treatLikeActivity
                    && mLruProcessActivityStart < (N - 1)) {
                // Process doesn't have activities, but has clients with
                // activities...  move it up, but below the app that is binding to it.
                if (DEBUG_LRU) Slog.d(TAG_LRU,
                        "Adding to second-top of LRU activity list: " + app
                        + " group=" + app.connectionGroup
                        + " importance=" + app.connectionImportance);
                int pos = N - 1;
                while (pos > mLruProcessActivityStart) {
                    final ProcessRecord posproc = mLruProcesses.get(pos);
                    if (posproc.info.uid == app.info.uid) {
                        // Technically this app could have multiple processes with different
                        // activities and so we should be looking for the actual process that
                        // is bound to the target proc...  but I don't really care, do you?
                        break;
                    }
                    pos--;
                }
                mLruProcesses.add(pos, app);
                // If this process is part of a group, need to pull up any other processes
                // in that group to be with it.
                int endIndex = pos - 1;
                if (endIndex < mLruProcessActivityStart) {
                    endIndex = mLruProcessActivityStart;
                }
                nextActivityIndex = endIndex;
                updateClientActivitiesOrdering(app, pos, mLruProcessActivityStart, endIndex);
            } else {
                // Process has activities, put it at the very tipsy-top.
                if (DEBUG_LRU) Slog.d(TAG_LRU, "Adding to top of LRU activity list: " + app);
                mLruProcesses.add(app);
                nextActivityIndex = mLruProcesses.size() - 1;
            }
        } else if (hasService) {
            // Process has services, put it at the top of the service list.
            if (DEBUG_LRU) Slog.d(TAG_LRU, "Adding to top of LRU service list: " + app);
            mLruProcesses.add(mLruProcessActivityStart, app);
            nextIndex = mLruProcessServiceStart;
            mLruProcessActivityStart++;
        } else  {
            // Process not otherwise of interest, it goes to the top of the non-service area.
            int index = mLruProcessServiceStart;
            if (client != null) {
                // If there is a client, don't allow the process to be moved up higher
                // in the list than that client.
                int clientIndex = mLruProcesses.lastIndexOf(client);
                if (DEBUG_LRU && clientIndex < 0) Slog.d(TAG_LRU, "Unknown client " + client
                        + " when updating " + app);
                if (clientIndex <= lrui) {
                    // Don't allow the client index restriction to push it down farther in the
                    // list than it already is.
                    clientIndex = lrui;
                }
                if (clientIndex >= 0 && index > clientIndex) {
                    index = clientIndex;
                }
            }
            if (DEBUG_LRU) Slog.d(TAG_LRU, "Adding at " + index + " of LRU list: " + app);
            mLruProcesses.add(index, app);
            nextIndex = index - 1;
            mLruProcessActivityStart++;
            mLruProcessServiceStart++;
            if (index > 1) {
                updateClientActivitiesOrdering(app, mLruProcessServiceStart - 1, 0, index - 1);
            }
        }

        app.lruSeq = mLruSeq;

        // If the app is currently using a content provider or service,
        // bump those processes as well.
        for (int j = app.connections.size() - 1; j >= 0; j--) {
            ConnectionRecord cr = app.connections.valueAt(j);
            if (cr.binding != null && !cr.serviceDead && cr.binding.service != null
                    && cr.binding.service.app != null
                    && cr.binding.service.app.lruSeq != mLruSeq
                    && (cr.flags & Context.BIND_REDUCTION_FLAGS) == 0
                    && !cr.binding.service.app.isPersistent()) {
                if (cr.binding.service.app.hasClientActivities()) {
                    if (nextActivityIndex >= 0) {
                        nextActivityIndex = updateLruProcessInternalLocked(cr.binding.service.app,
                                now,
                                nextActivityIndex, mLruSeq,
                                "service connection", cr, app);
                    }
                } else {
                    nextIndex = updateLruProcessInternalLocked(cr.binding.service.app,
                            now,
                            nextIndex, mLruSeq,
                            "service connection", cr, app);
                }
            }
        }
        for (int j = app.conProviders.size() - 1; j >= 0; j--) {
            ContentProviderRecord cpr = app.conProviders.get(j).provider;
            if (cpr.proc != null && cpr.proc.lruSeq != mLruSeq && !cpr.proc.isPersistent()) {
                nextIndex = updateLruProcessInternalLocked(cpr.proc, now, nextIndex, mLruSeq,
                        "provider reference", cpr, app);
            }
        }
    }

    final ProcessRecord getLRURecordForAppLocked(IApplicationThread thread) {
        if (thread == null) {
            return null;
        }
        final IBinder threadBinder = thread.asBinder();
        // Find the application record.
        for (int i = mLruProcesses.size() - 1; i >= 0; i--) {
            final ProcessRecord rec = mLruProcesses.get(i);
            if (rec.thread != null && rec.thread.asBinder() == threadBinder) {
                return rec;
            }
        }
        return null;
    }

    boolean haveBackgroundProcessLocked() {
        for (int i = mLruProcesses.size() - 1; i >= 0; i--) {
            final ProcessRecord rec = mLruProcesses.get(i);
            if (rec.thread != null
                    && rec.setProcState >= PROCESS_STATE_CACHED_ACTIVITY) {
                return true;
            }
        }
        return false;
    }

    private static int procStateToImportance(int procState, int memAdj,
            ActivityManager.RunningAppProcessInfo currApp,
            int clientTargetSdk) {
        int imp = ActivityManager.RunningAppProcessInfo.procStateToImportanceForTargetSdk(
                procState, clientTargetSdk);
        if (imp == ActivityManager.RunningAppProcessInfo.IMPORTANCE_BACKGROUND) {
            currApp.lru = memAdj;
        } else {
            currApp.lru = 0;
        }
        return imp;
    }

    @GuardedBy("mService")
    void fillInProcMemInfoLocked(ProcessRecord app,
            ActivityManager.RunningAppProcessInfo outInfo,
            int clientTargetSdk) {
        outInfo.pid = app.pid;
        outInfo.uid = app.info.uid;
        if (mService.mAtmInternal.isHeavyWeightProcess(app.getWindowProcessController())) {
            outInfo.flags |= ActivityManager.RunningAppProcessInfo.FLAG_CANT_SAVE_STATE;
        }
        if (app.isPersistent()) {
            outInfo.flags |= ActivityManager.RunningAppProcessInfo.FLAG_PERSISTENT;
        }
        if (app.hasActivities()) {
            outInfo.flags |= ActivityManager.RunningAppProcessInfo.FLAG_HAS_ACTIVITIES;
        }
        outInfo.lastTrimLevel = app.trimMemoryLevel;
        int adj = app.curAdj;
        int procState = app.getCurProcState();
        outInfo.importance = procStateToImportance(procState, adj, outInfo,
                clientTargetSdk);
        outInfo.importanceReasonCode = app.adjTypeCode;
        outInfo.processState = app.getCurProcState();
        outInfo.isFocused = (app == mService.getTopAppLocked());
        outInfo.lastActivityTime = app.lastActivityTime;
    }

    @GuardedBy("mService")
    List<ActivityManager.RunningAppProcessInfo> getRunningAppProcessesLocked(boolean allUsers,
            int userId, boolean allUids, int callingUid, int clientTargetSdk) {
        // Lazy instantiation of list
        List<ActivityManager.RunningAppProcessInfo> runList = null;

        for (int i = mLruProcesses.size() - 1; i >= 0; i--) {
            ProcessRecord app = mLruProcesses.get(i);
            if ((!allUsers && app.userId != userId)
                    || (!allUids && app.uid != callingUid)) {
                continue;
            }
            if ((app.thread != null) && (!app.isCrashing() && !app.isNotResponding())) {
                // Generate process state info for running application
                ActivityManager.RunningAppProcessInfo currApp =
                        new ActivityManager.RunningAppProcessInfo(app.processName,
                                app.pid, app.getPackageList());
                fillInProcMemInfoLocked(app, currApp, clientTargetSdk);
                if (app.adjSource instanceof ProcessRecord) {
                    currApp.importanceReasonPid = ((ProcessRecord)app.adjSource).pid;
                    currApp.importanceReasonImportance =
                            ActivityManager.RunningAppProcessInfo.procStateToImportance(
                                    app.adjSourceProcState);
                } else if (app.adjSource instanceof ActivityServiceConnectionsHolder) {
                    final ActivityServiceConnectionsHolder r =
                            (ActivityServiceConnectionsHolder) app.adjSource;
                    final int pid = r.getActivityPid();
                    if (pid != -1) {
                        currApp.importanceReasonPid = pid;
                    }
                }
                if (app.adjTarget instanceof ComponentName) {
                    currApp.importanceReasonComponent = (ComponentName)app.adjTarget;
                }
                //Slog.v(TAG, "Proc " + app.processName + ": imp=" + currApp.importance
                //        + " lru=" + currApp.lru);
                if (runList == null) {
                    runList = new ArrayList<>();
                }
                runList.add(currApp);
            }
        }
        return runList;
    }

    @GuardedBy("mService")
    int getLruSizeLocked() {
        return mLruProcesses.size();
    }

    @GuardedBy("mService")
    void dumpLruListHeaderLocked(PrintWriter pw) {
        pw.print("  Process LRU list (sorted by oom_adj, "); pw.print(mLruProcesses.size());
        pw.print(" total, non-act at ");
        pw.print(mLruProcesses.size() - mLruProcessActivityStart);
        pw.print(", non-svc at ");
        pw.print(mLruProcesses.size() - mLruProcessServiceStart);
        pw.println("):");
    }

    @GuardedBy("mService")
    ArrayList<ProcessRecord> collectProcessesLocked(int start, boolean allPkgs, String[] args) {
        ArrayList<ProcessRecord> procs;
        if (args != null && args.length > start
                && args[start].charAt(0) != '-') {
            procs = new ArrayList<ProcessRecord>();
            int pid = -1;
            try {
                pid = Integer.parseInt(args[start]);
            } catch (NumberFormatException e) {
            }
            for (int i = mLruProcesses.size() - 1; i >= 0; i--) {
                ProcessRecord proc = mLruProcesses.get(i);
                if (proc.pid > 0 && proc.pid == pid) {
                    procs.add(proc);
                } else if (allPkgs && proc.pkgList != null
                        && proc.pkgList.containsKey(args[start])) {
                    procs.add(proc);
                } else if (proc.processName.equals(args[start])) {
                    procs.add(proc);
                }
            }
            if (procs.size() <= 0) {
                return null;
            }
        } else {
            procs = new ArrayList<ProcessRecord>(mLruProcesses);
        }
        return procs;
    }

    @GuardedBy("mService")
    void updateApplicationInfoLocked(List<String> packagesToUpdate, int userId,
            boolean updateFrameworkRes) {
        for (int i = mLruProcesses.size() - 1; i >= 0; i--) {
            final ProcessRecord app = mLruProcesses.get(i);
            if (app.thread == null) {
                continue;
            }

            if (userId != UserHandle.USER_ALL && app.userId != userId) {
                continue;
            }

            final int packageCount = app.pkgList.size();
            for (int j = 0; j < packageCount; j++) {
                final String packageName = app.pkgList.keyAt(j);
                if (!updateFrameworkRes && !packagesToUpdate.contains(packageName)) {
                    continue;
                }
                try {
                    final ApplicationInfo ai = AppGlobals.getPackageManager()
                            .getApplicationInfo(packageName, STOCK_PM_FLAGS, app.userId);
                    if (ai == null) {
                        continue;
                    }
                    app.thread.scheduleApplicationInfoChanged(ai);
                    if (ai.packageName.equals(app.info.packageName)) {
                        app.info = ai;
                    }
                } catch (RemoteException e) {
                    Slog.w(TAG, String.format("Failed to update %s ApplicationInfo for %s",
                            packageName, app));
                }
            }
        }
    }

    @GuardedBy("mService")
    void sendPackageBroadcastLocked(int cmd, String[] packages, int userId) {
        boolean foundProcess = false;
        for (int i = mLruProcesses.size() - 1; i >= 0; i--) {
            ProcessRecord r = mLruProcesses.get(i);
            if (r.thread != null && (userId == UserHandle.USER_ALL || r.userId == userId)) {
                try {
                    for (int index = packages.length - 1; index >= 0 && !foundProcess; index--) {
                        if (packages[index].equals(r.info.packageName)) {
                            foundProcess = true;
                        }
                    }
                    r.thread.dispatchPackageBroadcast(cmd, packages);
                } catch (RemoteException ex) {
                }
            }
        }

        if (!foundProcess) {
            try {
                AppGlobals.getPackageManager().notifyPackagesReplacedReceived(packages);
            } catch (RemoteException ignored) {
            }
        }
    }

    /** Returns the uid's process state or PROCESS_STATE_NONEXISTENT if not running */
    @GuardedBy("mService")
    int getUidProcStateLocked(int uid) {
        UidRecord uidRec = mActiveUids.get(uid);
        return uidRec == null ? PROCESS_STATE_NONEXISTENT : uidRec.getCurProcState();
    }

    /** Returns the UidRecord for the given uid, if it exists. */
    @GuardedBy("mService")
    UidRecord getUidRecordLocked(int uid) {
        return mActiveUids.get(uid);
    }

    /**
     * Call {@link ActivityManagerService#doStopUidLocked}
     * (which will also stop background services) for all idle UIDs.
     */
    @GuardedBy("mService")
    void doStopUidForIdleUidsLocked() {
        final int size = mActiveUids.size();
        for (int i = 0; i < size; i++) {
            final int uid = mActiveUids.keyAt(i);
            if (UserHandle.isCore(uid)) {
                continue;
            }
            final UidRecord uidRec = mActiveUids.valueAt(i);
            if (!uidRec.idle) {
                continue;
            }
            mService.doStopUidLocked(uidRec.uid, uidRec);
        }
    }

    /**
     * Checks if the uid is coming from background to foreground or vice versa and returns
     * appropriate block state based on this.
     *
     * @return blockState based on whether the uid is coming from background to foreground or
     *         vice versa. If bg->fg or fg->bg, then {@link #NETWORK_STATE_BLOCK} or
     *         {@link #NETWORK_STATE_UNBLOCK} respectively, otherwise
     *         {@link #NETWORK_STATE_NO_CHANGE}.
     */
    @VisibleForTesting
    int getBlockStateForUid(UidRecord uidRec) {
        // Denotes whether uid's process state is currently allowed network access.
        final boolean isAllowed =
                isProcStateAllowedWhileIdleOrPowerSaveMode(uidRec.getCurProcState())
                || isProcStateAllowedWhileOnRestrictBackground(uidRec.getCurProcState());
        // Denotes whether uid's process state was previously allowed network access.
        final boolean wasAllowed = isProcStateAllowedWhileIdleOrPowerSaveMode(uidRec.setProcState)
                || isProcStateAllowedWhileOnRestrictBackground(uidRec.setProcState);

        // When the uid is coming to foreground, AMS should inform the app thread that it should
        // block for the network rules to get updated before launching an activity.
        if (!wasAllowed && isAllowed) {
            return NETWORK_STATE_BLOCK;
        }
        // When the uid is going to background, AMS should inform the app thread that if an
        // activity launch is blocked for the network rules to get updated, it should be unblocked.
        if (wasAllowed && !isAllowed) {
            return NETWORK_STATE_UNBLOCK;
        }
        return NETWORK_STATE_NO_CHANGE;
    }

    /**
     * Checks if any uid is coming from background to foreground or vice versa and if so, increments
     * the {@link UidRecord#curProcStateSeq} corresponding to that uid using global seq counter
     * {@link ProcessList#mProcStateSeqCounter} and notifies the app if it needs to block.
     */
    @VisibleForTesting
    @GuardedBy("mService")
    void incrementProcStateSeqAndNotifyAppsLocked(ActiveUids activeUids) {
        if (mService.mWaitForNetworkTimeoutMs <= 0) {
            return;
        }
        // Used for identifying which uids need to block for network.
        ArrayList<Integer> blockingUids = null;
        for (int i = activeUids.size() - 1; i >= 0; --i) {
            final UidRecord uidRec = activeUids.valueAt(i);
            // If the network is not restricted for uid, then nothing to do here.
            if (!mService.mInjector.isNetworkRestrictedForUid(uidRec.uid)) {
                continue;
            }
            if (!UserHandle.isApp(uidRec.uid) || !uidRec.hasInternetPermission) {
                continue;
            }
            // If process state is not changed, then there's nothing to do.
            if (uidRec.setProcState == uidRec.getCurProcState()) {
                continue;
            }
            final int blockState = getBlockStateForUid(uidRec);
            // No need to inform the app when the blockState is NETWORK_STATE_NO_CHANGE as
            // there's nothing the app needs to do in this scenario.
            if (blockState == NETWORK_STATE_NO_CHANGE) {
                continue;
            }
            synchronized (uidRec.networkStateLock) {
                uidRec.curProcStateSeq = ++mProcStateSeqCounter; // TODO: use method
                if (blockState == NETWORK_STATE_BLOCK) {
                    if (blockingUids == null) {
                        blockingUids = new ArrayList<>();
                    }
                    blockingUids.add(uidRec.uid);
                } else {
                    if (DEBUG_NETWORK) {
                        Slog.d(TAG_NETWORK, "uid going to background, notifying all blocking"
                                + " threads for uid: " + uidRec);
                    }
                    if (uidRec.waitingForNetwork) {
                        uidRec.networkStateLock.notifyAll();
                    }
                }
            }
        }

        // There are no uids that need to block, so nothing more to do.
        if (blockingUids == null) {
            return;
        }

        for (int i = mLruProcesses.size() - 1; i >= 0; --i) {
            final ProcessRecord app = mLruProcesses.get(i);
            if (!blockingUids.contains(app.uid)) {
                continue;
            }
            if (!app.killedByAm && app.thread != null) {
                final UidRecord uidRec = getUidRecordLocked(app.uid);
                try {
                    if (DEBUG_NETWORK) {
                        Slog.d(TAG_NETWORK, "Informing app thread that it needs to block: "
                                + uidRec);
                    }
                    if (uidRec != null) {
                        app.thread.setNetworkBlockSeq(uidRec.curProcStateSeq);
                    }
                } catch (RemoteException ignored) {
                }
            }
        }
    }

    /**
     * Create a server socket in system_server, zygote will connect to it
     * in order to send unsolicited messages to system_server.
     */
    private LocalSocket createSystemServerSocketForZygote() {
        // The file system entity for this socket is created with 0666 perms, owned
        // by system:system. selinux restricts things so that only zygotes can
        // access it.
        final File socketFile = new File(UNSOL_ZYGOTE_MSG_SOCKET_PATH);
        if (socketFile.exists()) {
            socketFile.delete();
        }

        LocalSocket serverSocket = null;
        try {
            serverSocket = new LocalSocket(LocalSocket.SOCKET_DGRAM);
            serverSocket.bind(new LocalSocketAddress(
                    UNSOL_ZYGOTE_MSG_SOCKET_PATH, LocalSocketAddress.Namespace.FILESYSTEM));
            Os.chmod(UNSOL_ZYGOTE_MSG_SOCKET_PATH, 0666);
        } catch (Exception e) {
            if (serverSocket != null) {
                try {
                    serverSocket.close();
                } catch (IOException ex) {
                }
                serverSocket = null;
            }
        }
        return serverSocket;
    }

    /**
     * Handle the unsolicited message from zygote.
     */
    private int handleZygoteMessages(FileDescriptor fd, int events) {
        final int eventFd = fd.getInt$();
        if ((events & EVENT_INPUT) != 0) {
            // An incoming message from zygote
            try {
                final int len = Os.read(fd, mZygoteUnsolicitedMessage, 0,
                        mZygoteUnsolicitedMessage.length);
                if (len > 0 && mZygoteSigChldMessage.length == Zygote.nativeParseSigChld(
                        mZygoteUnsolicitedMessage, len, mZygoteSigChldMessage)) {
                    mAppExitInfoTracker.handleZygoteSigChld(
                            mZygoteSigChldMessage[0] /* pid */,
                            mZygoteSigChldMessage[1] /* uid */,
                            mZygoteSigChldMessage[2] /* status */);
                }
            } catch (Exception e) {
                Slog.w(TAG, "Exception in reading unsolicited zygote message: " + e);
            }
        }
        return EVENT_INPUT;
    }

    /**
     * Called by ActivityManagerService when a process died.
     */
    @GuardedBy("mService")
    void noteProcessDiedLocked(final ProcessRecord app) {
        if (DEBUG_PROCESSES) {
            Slog.i(TAG, "note: " + app + " died, saving the exit info");
        }

        Watchdog.getInstance().processDied(app.processName, app.pid);
        mAppExitInfoTracker.scheduleNoteProcessDied(app);
    }

    /**
     * Called by ActivityManagerService when it decides to kill an application process.
     */
    void noteAppKill(final ProcessRecord app, final @Reason int reason,
            final @SubReason int subReason, final String msg) {
        if (DEBUG_PROCESSES) {
            Slog.i(TAG, "note: " + app + " is being killed, reason: " + reason
                    + ", sub-reason: " + subReason + ", message: " + msg);
        }
        mAppExitInfoTracker.scheduleNoteAppKill(app, reason, subReason, msg);
    }

    void noteAppKill(final int pid, final int uid, final @Reason int reason,
            final @SubReason int subReason, final String msg) {
        if (DEBUG_PROCESSES) {
            Slog.i(TAG, "note: " + pid + " is being killed, reason: " + reason
                    + ", sub-reason: " + subReason + ", message: " + msg);
        }

        mAppExitInfoTracker.scheduleNoteAppKill(pid, uid, reason, subReason, msg);
    }

    /**
     * Schedule to kill the given pids when the device is idle
     */
    void killProcessesWhenImperceptible(int[] pids, String reason, int requester) {
        if (ArrayUtils.isEmpty(pids)) {
            return;
        }

        synchronized (mService) {
            ProcessRecord app;
            for (int i = 0; i < pids.length; i++) {
                synchronized (mService.mPidsSelfLocked) {
                    app = mService.mPidsSelfLocked.get(pids[i]);
                }
                if (app != null) {
                    mImperceptibleKillRunner.enqueueLocked(app, reason, requester);
                }
            }
        }
    }

    private final class ImperceptibleKillRunner extends IUidObserver.Stub {
        private static final String EXTRA_PID = "pid";
        private static final String EXTRA_UID = "uid";
        private static final String EXTRA_TIMESTAMP = "timestamp";
        private static final String EXTRA_REASON = "reason";
        private static final String EXTRA_REQUESTER = "requester";

        private static final String DROPBOX_TAG_IMPERCEPTIBLE_KILL = "imperceptible_app_kill";

        // uid -> killing information mapping
        private SparseArray<List<Bundle>> mWorkItems = new SparseArray<List<Bundle>>();

        // The last time the various processes have been killed by us.
        private ProcessMap<Long> mLastProcessKillTimes = new ProcessMap<>();

        // Device idle or not.
        private volatile boolean mIdle;
        private boolean mUidObserverEnabled;
        private Handler mHandler;
        private IdlenessReceiver mReceiver;

        private final class H extends Handler {
            static final int MSG_DEVICE_IDLE = 0;
            static final int MSG_UID_GONE = 1;
            static final int MSG_UID_STATE_CHANGED = 2;

            H(Looper looper) {
                super(looper);
            }

            @Override
            public void handleMessage(Message msg) {
                switch (msg.what) {
                    case MSG_DEVICE_IDLE:
                        handleDeviceIdle();
                        break;
                    case MSG_UID_GONE:
                        handleUidGone(msg.arg1 /* uid */);
                        break;
                    case MSG_UID_STATE_CHANGED:
                        handleUidStateChanged(msg.arg1 /* uid */, msg.arg2 /* procState */);
                        break;
                }
            }
        }

        private final class IdlenessReceiver extends BroadcastReceiver {
            @Override
            public void onReceive(Context context, Intent intent) {
                final PowerManager pm = mService.mContext.getSystemService(PowerManager.class);
                switch (intent.getAction()) {
                    case PowerManager.ACTION_LIGHT_DEVICE_IDLE_MODE_CHANGED:
                        notifyDeviceIdleness(pm.isLightDeviceIdleMode());
                        break;
                    case PowerManager.ACTION_DEVICE_IDLE_MODE_CHANGED:
                        notifyDeviceIdleness(pm.isDeviceIdleMode());
                        break;
                }
            }
        }

        ImperceptibleKillRunner(Looper looper) {
            mHandler = new H(looper);
        }

        @GuardedBy("mService")
        boolean enqueueLocked(ProcessRecord app, String reason, int requester) {
            // Throttle the killing request for potential bad app to avoid cpu thrashing
            Long last = app.isolated ? null : mLastProcessKillTimes.get(app.processName, app.uid);
            if (last != null && SystemClock.uptimeMillis() < last + MIN_CRASH_INTERVAL) {
                return false;
            }

            final Bundle bundle = new Bundle();
            bundle.putInt(EXTRA_PID, app.pid);
            bundle.putInt(EXTRA_UID, app.uid);
            // Since the pid could be reused, let's get the actual start time of each process
            bundle.putLong(EXTRA_TIMESTAMP, app.startTime);
            bundle.putString(EXTRA_REASON, reason);
            bundle.putInt(EXTRA_REQUESTER, requester);
            List<Bundle> list = mWorkItems.get(app.uid);
            if (list == null) {
                list = new ArrayList<Bundle>();
                mWorkItems.put(app.uid, list);
            }
            list.add(bundle);
            if (mReceiver == null) {
                mReceiver = new IdlenessReceiver();
                IntentFilter filter = new IntentFilter(
                        PowerManager.ACTION_LIGHT_DEVICE_IDLE_MODE_CHANGED);
                filter.addAction(PowerManager.ACTION_DEVICE_IDLE_MODE_CHANGED);
                mService.mContext.registerReceiver(mReceiver, filter);
            }
            return true;
        }

        void notifyDeviceIdleness(boolean idle) {
            // No lock is held regarding mIdle, this function is the only updater and caller
            // won't re-entry.
            boolean diff = mIdle != idle;
            mIdle = idle;
            if (diff && idle) {
                synchronized (this) {
                    if (mWorkItems.size() > 0) {
                        mHandler.sendEmptyMessage(H.MSG_DEVICE_IDLE);
                    }
                }
            }
        }

        private void handleDeviceIdle() {
            final DropBoxManager dbox = mService.mContext.getSystemService(DropBoxManager.class);
            final boolean logToDropbox = dbox != null
                    && dbox.isTagEnabled(DROPBOX_TAG_IMPERCEPTIBLE_KILL);

            synchronized (mService) {
                final int size = mWorkItems.size();
                for (int i = size - 1; mIdle && i >= 0; i--) {
                    List<Bundle> list = mWorkItems.valueAt(i);
                    final int len = list.size();
                    for (int j = len - 1; mIdle && j >= 0; j--) {
                        Bundle bundle = list.get(j);
                        if (killProcessLocked(
                                bundle.getInt(EXTRA_PID),
                                bundle.getInt(EXTRA_UID),
                                bundle.getLong(EXTRA_TIMESTAMP),
                                bundle.getString(EXTRA_REASON),
                                bundle.getInt(EXTRA_REQUESTER),
                                dbox, logToDropbox)) {
                            list.remove(j);
                        }
                    }
                    if (list.size() == 0) {
                        mWorkItems.removeAt(i);
                    }
                }
                registerUidObserverIfNecessaryLocked();
            }
        }

        @GuardedBy("mService")
        private void registerUidObserverIfNecessaryLocked() {
            // If there are still works remaining, register UID observer
            if (!mUidObserverEnabled && mWorkItems.size() > 0) {
                mUidObserverEnabled = true;
                mService.registerUidObserver(this,
                        ActivityManager.UID_OBSERVER_PROCSTATE | ActivityManager.UID_OBSERVER_GONE,
                        ActivityManager.PROCESS_STATE_UNKNOWN, "android");
            } else if (mUidObserverEnabled && mWorkItems.size() == 0) {
                mUidObserverEnabled = false;
                mService.unregisterUidObserver(this);
            }
        }

        /**
         * Kill the given processes, if they are not exempted.
         *
         * @return True if the process is killed, or it's gone already, or we are not allowed to
         *         kill it (one of the packages in this process is being exempted).
         */
        @GuardedBy("mService")
        private boolean killProcessLocked(final int pid, final int uid, final long timestamp,
                final String reason, final int requester, final DropBoxManager dbox,
                final boolean logToDropbox) {
            ProcessRecord app = null;
            synchronized (mService.mPidsSelfLocked) {
                app = mService.mPidsSelfLocked.get(pid);
            }

            if (app == null || app.pid != pid || app.uid != uid || app.startTime != timestamp) {
                // This process record has been reused for another process, meaning the old process
                // has been gone.
                return true;
            }

            final int pkgSize = app.pkgList.size();
            for (int ip = 0; ip < pkgSize; ip++) {
                if (mService.mConstants.IMPERCEPTIBLE_KILL_EXEMPT_PACKAGES.contains(
                        app.pkgList.keyAt(ip))) {
                    // One of the packages in this process is exempted
                    return true;
                }
            }

            if (mService.mConstants.IMPERCEPTIBLE_KILL_EXEMPT_PROC_STATES.contains(
                    app.getReportedProcState())) {
                // We need to reschedule it.
                return false;
            }

            app.kill(reason, ApplicationExitInfo.REASON_OTHER,
                    ApplicationExitInfo.SUBREASON_IMPERCEPTIBLE, true);

            if (!app.isolated) {
                mLastProcessKillTimes.put(app.processName, app.uid, SystemClock.uptimeMillis());
            }

            if (logToDropbox) {
                final long now = SystemClock.elapsedRealtime();
                final StringBuilder sb = new StringBuilder();
                mService.appendDropBoxProcessHeaders(app, app.processName, sb);
                sb.append("Reason: " + reason).append("\n");
                sb.append("Requester UID: " + requester).append("\n");
                dbox.addText(DROPBOX_TAG_IMPERCEPTIBLE_KILL, sb.toString());
            }
            return true;
        }

        private void handleUidStateChanged(int uid, int procState) {
            final DropBoxManager dbox = mService.mContext.getSystemService(DropBoxManager.class);
            final boolean logToDropbox = dbox != null
                    && dbox.isTagEnabled(DROPBOX_TAG_IMPERCEPTIBLE_KILL);
            synchronized (mService) {
                if (mIdle && !mService.mConstants
                        .IMPERCEPTIBLE_KILL_EXEMPT_PROC_STATES.contains(procState)) {
                    List<Bundle> list = mWorkItems.get(uid);
                    if (list != null) {
                        final int len = list.size();
                        for (int j = len - 1; mIdle && j >= 0; j--) {
                            Bundle bundle = list.get(j);
                            if (killProcessLocked(
                                    bundle.getInt(EXTRA_PID),
                                    bundle.getInt(EXTRA_UID),
                                    bundle.getLong(EXTRA_TIMESTAMP),
                                    bundle.getString(EXTRA_REASON),
                                    bundle.getInt(EXTRA_REQUESTER),
                                    dbox, logToDropbox)) {
                                list.remove(j);
                            }
                        }
                        if (list.size() == 0) {
                            mWorkItems.remove(uid);
                        }
                        registerUidObserverIfNecessaryLocked();
                    }
                }
            }
        }

        private void handleUidGone(int uid) {
            synchronized (mService) {
                mWorkItems.remove(uid);
                registerUidObserverIfNecessaryLocked();
            }
        }

        @Override
        public void onUidGone(int uid, boolean disabled) {
            mHandler.obtainMessage(H.MSG_UID_GONE, uid, 0).sendToTarget();
        }

        @Override
        public void onUidActive(int uid) {
        }

        @Override
        public void onUidIdle(int uid, boolean disabled) {
        }

        @Override
        public void onUidStateChanged(int uid, int procState, long procStateSeq, int capability) {
            mHandler.obtainMessage(H.MSG_UID_STATE_CHANGED, uid, procState).sendToTarget();
        }

        @Override
        public void onUidCachedChanged(int uid, boolean cached) {
        }
    };
}<|MERGE_RESOLUTION|>--- conflicted
+++ resolved
@@ -1623,8 +1623,6 @@
         }
     }
 
-<<<<<<< HEAD
-=======
     private int[] computeGidsForProcess(int mountExternal, int uid, int[] permGids) {
         ArrayList<Integer> gidList = new ArrayList<>(permGids.length + 5);
 
@@ -1679,7 +1677,6 @@
         return gidArray;
     }
 
->>>>>>> 211e0bf2
     private boolean shouldEnableMemoryTagging(ProcessRecord app) {
         // Ensure the hardware + kernel actually supports MTE.
         if (!Zygote.nativeSupportsMemoryTagging()) {
@@ -1705,19 +1702,6 @@
             return false;
         }
 
-<<<<<<< HEAD
-        // Enable TBI for system apps if supported.
-        if ((app.info.flags & ApplicationInfo.FLAG_SYSTEM) != 0) {
-            return true;
-        }
-
-        // Enable TBI if the compat feature is enabled.
-        if (!mPlatformCompat.isChangeEnabled(NATIVE_HEAP_POINTER_TAGGING, app.info)) {
-            return true;
-        }
-
-        return false;
-=======
         // Check to ensure the app hasn't explicitly opted-out of TBI via. the manifest attribute.
         if (!app.info.allowsNativeHeapPointerTagging()) {
             return false;
@@ -1729,7 +1713,6 @@
         }
 
         return true;
->>>>>>> 211e0bf2
     }
 
     private int decideTaggingLevel(ProcessRecord app) {
@@ -1745,8 +1728,6 @@
         return 0;
     }
 
-<<<<<<< HEAD
-=======
     private int decideGwpAsanLevel(ProcessRecord app) {
         // Look at the process attribute first.
        if (app.processInfo != null
@@ -1772,7 +1753,6 @@
         return Zygote.GWP_ASAN_LEVEL_NEVER;
     }
 
->>>>>>> 211e0bf2
     /**
      * @return {@code true} if process start is successful, false otherwise.
      */
@@ -1936,11 +1916,8 @@
                 runtimeFlags |= Zygote.USE_APP_IMAGE_STARTUP_CACHE;
             }
 
-<<<<<<< HEAD
-=======
             runtimeFlags |= decideGwpAsanLevel(app);
 
->>>>>>> 211e0bf2
             String invokeWith = null;
             if ((app.info.flags & ApplicationInfo.FLAG_DEBUGGABLE) != 0) {
                 // Debuggable apps may include a wrapper script with their library directory.
