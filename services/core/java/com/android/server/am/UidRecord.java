/*
 * Copyright (C) 2015 The Android Open Source Project
 *
 * Licensed under the Apache License, Version 2.0 (the "License");
 * you may not use this file except in compliance with the License.
 * You may obtain a copy of the License at
 *
 *      http://www.apache.org/licenses/LICENSE-2.0
 *
 * Unless required by applicable law or agreed to in writing, software
 * distributed under the License is distributed on an "AS IS" BASIS,
 * WITHOUT WARRANTIES OR CONDITIONS OF ANY KIND, either express or implied.
 * See the License for the specific language governing permissions and
 * limitations under the License.
 */

package com.android.server.am;

import android.Manifest;
import android.app.ActivityManager;
import android.content.pm.PackageManager;
import android.os.SystemClock;
import android.os.UserHandle;
import android.text.TextUtils;
import android.util.ArraySet;
import android.util.TimeUtils;
import android.util.proto.ProtoOutputStream;
import android.util.proto.ProtoUtils;

import com.android.internal.annotations.CompositeRWLock;
import com.android.internal.annotations.GuardedBy;
import com.android.server.am.UidObserverController.ChangeRecord;

import java.util.function.Consumer;

/**
 * Overall information about a uid that has actively running processes.
 */
public final class UidRecord {
    private final ActivityManagerService mService;
    private final ActivityManagerGlobalLock mProcLock;
    private final int mUid;

    @CompositeRWLock({"mService", "mProcLock"})
    private int mCurProcState;

    @CompositeRWLock({"mService", "mProcLock"})
    private int mSetProcState = ActivityManager.PROCESS_STATE_NONEXISTENT;

    @CompositeRWLock({"mService", "mProcLock"})
    private boolean mProcAdjChanged;

    @CompositeRWLock({"mService", "mProcLock"})
    private int mCurCapability;

    @CompositeRWLock({"mService", "mProcLock"})
    private int mSetCapability;

    @CompositeRWLock({"mService", "mProcLock"})
    private long mLastBackgroundTime;

    @CompositeRWLock({"mService", "mProcLock"})
    private boolean mEphemeral;

    @CompositeRWLock({"mService", "mProcLock"})
    private boolean mForegroundServices;

    @CompositeRWLock({"mService", "mProcLock"})
    private boolean mCurAllowList;;

    @CompositeRWLock({"mService", "mProcLock"})
    private boolean mSetAllowList;

    @CompositeRWLock({"mService", "mProcLock"})
    private boolean mIdle;

    @CompositeRWLock({"mService", "mProcLock"})
    private boolean mSetIdle;

    @CompositeRWLock({"mService", "mProcLock"})
    private int mNumProcs;

    @CompositeRWLock({"mService", "mProcLock"})
    private ArraySet<ProcessRecord> mProcRecords = new ArraySet<>();

    /**
     * Sequence number associated with the {@link #mCurProcState}. This is incremented using
     * {@link ActivityManagerService#mProcStateSeqCounter}
     * when {@link #mCurProcState} changes from background to foreground or vice versa.
     */
    @GuardedBy("networkStateUpdate")
    long curProcStateSeq;

    /**
     * Last seq number for which NetworkPolicyManagerService notified ActivityManagerService that
     * network policies rules were updated.
     */
    @GuardedBy("networkStateUpdate")
    long lastNetworkUpdatedProcStateSeq;

    /**
     * Last seq number for which AcitivityManagerService dispatched uid state change to
     * NetworkPolicyManagerService.
     */
    @GuardedBy("networkStateUpdate")
    long lastDispatchedProcStateSeq;

    /**
     * Indicates if any thread is waiting for network rules to get updated for {@link #uid}.
     */
    volatile boolean waitingForNetwork;

    /**
     * Indicates whether this uid has internet permission or not.
     */
    volatile boolean hasInternetPermission;

    /**
     * This object is used for waiting for the network state to get updated.
     */
    final Object networkStateLock = new Object();

    /*
     * Change bitmask flags.
     */
    static final int CHANGE_GONE = 1 << 0;
    static final int CHANGE_IDLE = 1 << 1;
    static final int CHANGE_ACTIVE = 1 << 2;
    static final int CHANGE_CACHED = 1 << 3;
    static final int CHANGE_UNCACHED = 1 << 4;
    static final int CHANGE_CAPABILITY = 1 << 5;
<<<<<<< HEAD
=======
    static final int CHANGE_PROCADJ = 1 << 6;
>>>>>>> d6ef4b58
    static final int CHANGE_PROCSTATE = 1 << 31;

    // Keep the enum lists in sync
    private static int[] ORIG_ENUMS = new int[] {
            CHANGE_GONE,
            CHANGE_IDLE,
            CHANGE_ACTIVE,
            CHANGE_CACHED,
            CHANGE_UNCACHED,
            CHANGE_CAPABILITY,
            CHANGE_PROCSTATE,
    };
    private static int[] PROTO_ENUMS = new int[] {
            UidRecordProto.CHANGE_GONE,
            UidRecordProto.CHANGE_IDLE,
            UidRecordProto.CHANGE_ACTIVE,
            UidRecordProto.CHANGE_CACHED,
            UidRecordProto.CHANGE_UNCACHED,
            UidRecordProto.CHANGE_CAPABILITY,
            UidRecordProto.CHANGE_PROCSTATE,
    };

    // UidObserverController is the only thing that should modify this.
    final ChangeRecord pendingChange = new ChangeRecord();

    @GuardedBy("mService")
    private int mLastReportedChange;

    public UidRecord(int uid, ActivityManagerService service) {
        mUid = uid;
        mService = service;
        mProcLock = service != null ? service.mProcLock : null;
        mIdle = true;
        reset();
    }

    int getUid() {
        return mUid;
    }

    @GuardedBy(anyOf = {"mService", "mProcLock"})
    int getCurProcState() {
        return mCurProcState;
    }

    @GuardedBy({"mService", "mProcLock"})
    void setCurProcState(int curProcState) {
        mCurProcState = curProcState;
    }

    @GuardedBy(anyOf = {"mService", "mProcLock"})
    int getSetProcState() {
        return mSetProcState;
    }

    @GuardedBy({"mService", "mProcLock"})
    void setSetProcState(int setProcState) {
        mSetProcState = setProcState;
    }

    @GuardedBy({"mService", "mProcLock"})
    void noteProcAdjChanged() {
        mProcAdjChanged = true;
    }

    @GuardedBy({"mService", "mProcLock"})
    void clearProcAdjChanged() {
        mProcAdjChanged = false;
    }

    @GuardedBy({"mService", "mProcLock"})
    boolean getProcAdjChanged() {
        return mProcAdjChanged;
    }

    @GuardedBy(anyOf = {"mService", "mProcLock"})
    int getCurCapability() {
        return mCurCapability;
    }

    @GuardedBy({"mService", "mProcLock"})
    void setCurCapability(int curCapability) {
        mCurCapability = curCapability;
    }

    @GuardedBy(anyOf = {"mService", "mProcLock"})
    int getSetCapability() {
        return mSetCapability;
    }

    @GuardedBy({"mService", "mProcLock"})
    void setSetCapability(int setCapability) {
        mSetCapability = setCapability;
    }

    @GuardedBy(anyOf = {"mService", "mProcLock"})
    long getLastBackgroundTime() {
        return mLastBackgroundTime;
    }

    @GuardedBy({"mService", "mProcLock"})
    void setLastBackgroundTime(long lastBackgroundTime) {
        mLastBackgroundTime = lastBackgroundTime;
    }

    @GuardedBy(anyOf = {"mService", "mProcLock"})
    boolean isEphemeral() {
        return mEphemeral;
    }

    @GuardedBy({"mService", "mProcLock"})
    void setEphemeral(boolean ephemeral) {
        mEphemeral = ephemeral;
    }

    @GuardedBy(anyOf = {"mService", "mProcLock"})
    boolean hasForegroundServices() {
        return mForegroundServices;
    }

    @GuardedBy({"mService", "mProcLock"})
    void setForegroundServices(boolean foregroundServices) {
        mForegroundServices = foregroundServices;
    }

    @GuardedBy(anyOf = {"mService", "mProcLock"})
    boolean isCurAllowListed() {
        return mCurAllowList;
    }

    @GuardedBy({"mService", "mProcLock"})
    void setCurAllowListed(boolean curAllowList) {
        mCurAllowList = curAllowList;
    }

    @GuardedBy(anyOf = {"mService", "mProcLock"})
    boolean isSetAllowListed() {
        return mSetAllowList;
    }

    @GuardedBy({"mService", "mProcLock"})
    void setSetAllowListed(boolean setAllowlist) {
        mSetAllowList = setAllowlist;
    }

    @GuardedBy(anyOf = {"mService", "mProcLock"})
    boolean isIdle() {
        return mIdle;
    }

    @GuardedBy({"mService", "mProcLock"})
    void setIdle(boolean idle) {
        mIdle = idle;
    }

    @GuardedBy(anyOf = {"mService", "mProcLock"})
    boolean isSetIdle() {
        return mSetIdle;
    }

    @GuardedBy({"mService", "mProcLock"})
    void setSetIdle(boolean setIdle) {
        mSetIdle = setIdle;
    }

    @GuardedBy(anyOf = {"mService", "mProcLock"})
    int getNumOfProcs() {
        return mProcRecords.size();
    }

    @GuardedBy(anyOf = {"mService", "mProcLock"})
    void forEachProcess(Consumer<ProcessRecord> callback) {
        for (int i = mProcRecords.size() - 1; i >= 0; i--) {
            callback.accept(mProcRecords.valueAt(i));
        }
    }

    @GuardedBy(anyOf = {"mService", "mProcLock"})
    ProcessRecord getProcessInPackage(String packageName) {
        for (int i = mProcRecords.size() - 1; i >= 0; i--) {
            final ProcessRecord app = mProcRecords.valueAt(i);
            if (app != null && TextUtils.equals(app.info.packageName, packageName)) {
                return app;
            }
        }
        return null;
    }

    @GuardedBy({"mService", "mProcLock"})
    void addProcess(ProcessRecord app) {
        mProcRecords.add(app);
    }

    @GuardedBy({"mService", "mProcLock"})
    void removeProcess(ProcessRecord app) {
        mProcRecords.remove(app);
    }

    @GuardedBy("mService")
    void setLastReportedChange(int lastReportedChange) {
        mLastReportedChange = lastReportedChange;
    }

    @GuardedBy({"mService", "mProcLock"})
    void reset() {
        setCurProcState(ActivityManager.PROCESS_STATE_CACHED_EMPTY);
        mForegroundServices = false;
        mCurCapability = 0;
    }

    public void updateHasInternetPermission() {
        hasInternetPermission = ActivityManager.checkUidPermission(Manifest.permission.INTERNET,
                mUid) == PackageManager.PERMISSION_GRANTED;
    }

    /**
     * If the change being dispatched is not CHANGE_GONE (not interested in
     * these changes), then update the {@link #lastDispatchedProcStateSeq} with
     * {@link #curProcStateSeq}.
     */
    public void updateLastDispatchedProcStateSeq(int changeToDispatch) {
        if ((changeToDispatch & CHANGE_GONE) == 0) {
            lastDispatchedProcStateSeq = curProcStateSeq;
        }
    }


    void dumpDebug(ProtoOutputStream proto, long fieldId) {
        long token = proto.start(fieldId);
        proto.write(UidRecordProto.UID, mUid);
        proto.write(UidRecordProto.CURRENT, ProcessList.makeProcStateProtoEnum(mCurProcState));
        proto.write(UidRecordProto.EPHEMERAL, mEphemeral);
        proto.write(UidRecordProto.FG_SERVICES, mForegroundServices);
        proto.write(UidRecordProto.WHILELIST, mCurAllowList);
        ProtoUtils.toDuration(proto, UidRecordProto.LAST_BACKGROUND_TIME,
                mLastBackgroundTime, SystemClock.elapsedRealtime());
        proto.write(UidRecordProto.IDLE, mIdle);
        if (mLastReportedChange != 0) {
            ProtoUtils.writeBitWiseFlagsToProtoEnum(proto, UidRecordProto.LAST_REPORTED_CHANGES,
                    mLastReportedChange, ORIG_ENUMS, PROTO_ENUMS);
        }
        proto.write(UidRecordProto.NUM_PROCS, mNumProcs);

        long seqToken = proto.start(UidRecordProto.NETWORK_STATE_UPDATE);
        proto.write(UidRecordProto.ProcStateSequence.CURURENT, curProcStateSeq);
        proto.write(UidRecordProto.ProcStateSequence.LAST_NETWORK_UPDATED,
                lastNetworkUpdatedProcStateSeq);
        proto.write(UidRecordProto.ProcStateSequence.LAST_DISPATCHED, lastDispatchedProcStateSeq);
        proto.end(seqToken);

        proto.end(token);
    }

    public String toString() {
        StringBuilder sb = new StringBuilder(128);
        sb.append("UidRecord{");
        sb.append(Integer.toHexString(System.identityHashCode(this)));
        sb.append(' ');
        UserHandle.formatUid(sb, mUid);
        sb.append(' ');
        sb.append(ProcessList.makeProcStateString(mCurProcState));
        if (mEphemeral) {
            sb.append(" ephemeral");
        }
        if (mForegroundServices) {
            sb.append(" fgServices");
        }
        if (mCurAllowList) {
            sb.append(" allowlist");
        }
        if (mLastBackgroundTime > 0) {
            sb.append(" bg:");
            TimeUtils.formatDuration(SystemClock.elapsedRealtime() - mLastBackgroundTime, sb);
        }
        if (mIdle) {
            sb.append(" idle");
        }
        if (mLastReportedChange != 0) {
            sb.append(" change:");
            boolean printed = false;
            if ((mLastReportedChange & CHANGE_GONE) != 0) {
                printed = true;
                sb.append("gone");
            }
            if ((mLastReportedChange & CHANGE_IDLE) != 0) {
                if (printed) {
                    sb.append("|");
                }
                printed = true;
                sb.append("idle");
            }
            if ((mLastReportedChange & CHANGE_ACTIVE) != 0) {
                if (printed) {
                    sb.append("|");
                }
                printed = true;
                sb.append("active");
            }
            if ((mLastReportedChange & CHANGE_CACHED) != 0) {
                if (printed) {
                    sb.append("|");
                }
                printed = true;
                sb.append("cached");
            }
            if ((mLastReportedChange & CHANGE_UNCACHED) != 0) {
                if (printed) {
                    sb.append("|");
                }
                sb.append("uncached");
            }
            if ((mLastReportedChange & CHANGE_PROCSTATE) != 0) {
                if (printed) {
                    sb.append("|");
                }
                sb.append("procstate");
            }
<<<<<<< HEAD
=======
            if ((mLastReportedChange & CHANGE_PROCADJ) != 0) {
                if (printed) {
                    sb.append("|");
                }
                sb.append("procadj");
            }
>>>>>>> d6ef4b58
        }
        sb.append(" procs:");
        sb.append(mNumProcs);
        sb.append(" seq(");
        sb.append(curProcStateSeq);
        sb.append(",");
        sb.append(lastNetworkUpdatedProcStateSeq);
        sb.append(",");
        sb.append(lastDispatchedProcStateSeq);
        sb.append(")}");
        return sb.toString();
    }
}<|MERGE_RESOLUTION|>--- conflicted
+++ resolved
@@ -129,10 +129,7 @@
     static final int CHANGE_CACHED = 1 << 3;
     static final int CHANGE_UNCACHED = 1 << 4;
     static final int CHANGE_CAPABILITY = 1 << 5;
-<<<<<<< HEAD
-=======
     static final int CHANGE_PROCADJ = 1 << 6;
->>>>>>> d6ef4b58
     static final int CHANGE_PROCSTATE = 1 << 31;
 
     // Keep the enum lists in sync
@@ -450,15 +447,12 @@
                 }
                 sb.append("procstate");
             }
-<<<<<<< HEAD
-=======
             if ((mLastReportedChange & CHANGE_PROCADJ) != 0) {
                 if (printed) {
                     sb.append("|");
                 }
                 sb.append("procadj");
             }
->>>>>>> d6ef4b58
         }
         sb.append(" procs:");
         sb.append(mNumProcs);
