/*
 * Copyright (C) 2006 The Android Open Source Project
 *
 * Licensed under the Apache License, Version 2.0 (the "License");
 * you may not use this file except in compliance with the License.
 * You may obtain a copy of the License at
 *
 *      http://www.apache.org/licenses/LICENSE-2.0
 *
 * Unless required by applicable law or agreed to in writing, software
 * distributed under the License is distributed on an "AS IS" BASIS,
 * WITHOUT WARRANTIES OR CONDITIONS OF ANY KIND, either express or implied.
 * See the License for the specific language governing permissions and
 * limitations under the License.
 */

package com.android.server.am;

import static android.app.ActivityManager.ENABLE_TASK_SNAPSHOTS;
import static android.app.ActivityManager.LOCK_TASK_MODE_NONE;
import static android.app.ActivityManager.StackId;
import static android.app.ActivityManager.StackId.ASSISTANT_STACK_ID;
import static android.app.ActivityManager.StackId.DOCKED_STACK_ID;
import static android.app.ActivityManager.StackId.FREEFORM_WORKSPACE_STACK_ID;
import static android.app.ActivityManager.StackId.HOME_STACK_ID;
import static android.app.ActivityManager.StackId.INVALID_STACK_ID;
import static android.app.ActivityManager.StackId.PINNED_STACK_ID;
import static android.app.ActivityManager.TaskDescription.ATTR_TASKDESCRIPTION_PREFIX;
import static android.app.ActivityOptions.ANIM_CLIP_REVEAL;
import static android.app.ActivityOptions.ANIM_CUSTOM;
import static android.app.ActivityOptions.ANIM_SCALE_UP;
import static android.app.ActivityOptions.ANIM_SCENE_TRANSITION;
import static android.app.ActivityOptions.ANIM_THUMBNAIL_ASPECT_SCALE_DOWN;
import static android.app.ActivityOptions.ANIM_THUMBNAIL_ASPECT_SCALE_UP;
import static android.app.ActivityOptions.ANIM_THUMBNAIL_SCALE_DOWN;
import static android.app.ActivityOptions.ANIM_THUMBNAIL_SCALE_UP;
import static android.app.AppOpsManager.MODE_ALLOWED;
import static android.app.AppOpsManager.OP_PICTURE_IN_PICTURE;
import static android.content.Intent.ACTION_MAIN;
import static android.content.Intent.CATEGORY_HOME;
import static android.content.Intent.CATEGORY_LAUNCHER;
import static android.content.Intent.FLAG_ACTIVITY_EXCLUDE_FROM_RECENTS;
import static android.content.Intent.FLAG_ACTIVITY_NO_HISTORY;
import static android.content.pm.ActivityInfo.CONFIG_ORIENTATION;
import static android.content.pm.ActivityInfo.CONFIG_SCREEN_LAYOUT;
import static android.content.pm.ActivityInfo.CONFIG_SCREEN_SIZE;
import static android.content.pm.ActivityInfo.CONFIG_SMALLEST_SCREEN_SIZE;
import static android.content.pm.ActivityInfo.CONFIG_UI_MODE;
import static android.content.pm.ActivityInfo.FLAG_ALWAYS_FOCUSABLE;
import static android.content.pm.ActivityInfo.FLAG_SHOW_WHEN_LOCKED;
import static android.content.pm.ActivityInfo.FLAG_EXCLUDE_FROM_RECENTS;
import static android.content.pm.ActivityInfo.FLAG_IMMERSIVE;
import static android.content.pm.ActivityInfo.FLAG_MULTIPROCESS;
import static android.content.pm.ActivityInfo.FLAG_SHOW_FOR_ALL_USERS;
import static android.content.pm.ActivityInfo.FLAG_STATE_NOT_NEEDED;
import static android.content.pm.ActivityInfo.FLAG_TURN_SCREEN_ON;
import static android.content.pm.ActivityInfo.LAUNCH_MULTIPLE;
import static android.content.pm.ActivityInfo.LAUNCH_SINGLE_INSTANCE;
import static android.content.pm.ActivityInfo.LAUNCH_SINGLE_TASK;
import static android.content.pm.ActivityInfo.LAUNCH_SINGLE_TOP;
import static android.content.pm.ActivityInfo.PERSIST_ACROSS_REBOOTS;
import static android.content.pm.ActivityInfo.PERSIST_ROOT_ONLY;
import static android.content.pm.ActivityInfo.RESIZE_MODE_FORCE_RESIZEABLE;
import static android.content.pm.ActivityInfo.RESIZE_MODE_RESIZEABLE;
import static android.content.pm.ActivityInfo.RESIZE_MODE_RESIZEABLE_VIA_SDK_VERSION;
import static android.content.pm.ActivityInfo.RESIZE_MODE_UNRESIZEABLE;
import static android.content.pm.ActivityInfo.FLAG_NO_HISTORY;
import static android.content.pm.ActivityInfo.isFixedOrientationLandscape;
import static android.content.pm.ActivityInfo.isFixedOrientationPortrait;
import static android.content.res.Configuration.EMPTY;
import static android.content.res.Configuration.ORIENTATION_LANDSCAPE;
import static android.content.res.Configuration.ORIENTATION_PORTRAIT;
import static android.content.res.Configuration.UI_MODE_TYPE_MASK;
import static android.content.res.Configuration.UI_MODE_TYPE_VR_HEADSET;
import static android.os.Build.VERSION_CODES.HONEYCOMB;
import static android.os.Build.VERSION_CODES.O;
import static android.os.Build.VERSION_CODES.O_MR1;
import static android.os.Process.SYSTEM_UID;
import static android.os.Trace.TRACE_TAG_ACTIVITY_MANAGER;
import static android.view.WindowManagerPolicy.NAV_BAR_LEFT;

import static com.android.server.am.ActivityManagerDebugConfig.DEBUG_CONFIGURATION;
import static com.android.server.am.ActivityManagerDebugConfig.DEBUG_SAVED_STATE;
import static com.android.server.am.ActivityManagerDebugConfig.DEBUG_SCREENSHOTS;
import static com.android.server.am.ActivityManagerDebugConfig.DEBUG_STATES;
import static com.android.server.am.ActivityManagerDebugConfig.DEBUG_SWITCH;
import static com.android.server.am.ActivityManagerDebugConfig.DEBUG_THUMBNAILS;
import static com.android.server.am.ActivityManagerDebugConfig.DEBUG_VISIBILITY;
import static com.android.server.am.ActivityManagerDebugConfig.POSTFIX_CONFIGURATION;
import static com.android.server.am.ActivityManagerDebugConfig.POSTFIX_SAVED_STATE;
import static com.android.server.am.ActivityManagerDebugConfig.POSTFIX_SCREENSHOTS;
import static com.android.server.am.ActivityManagerDebugConfig.POSTFIX_STATES;
import static com.android.server.am.ActivityManagerDebugConfig.POSTFIX_SWITCH;
import static com.android.server.am.ActivityManagerDebugConfig.POSTFIX_THUMBNAILS;
import static com.android.server.am.ActivityManagerDebugConfig.POSTFIX_VISIBILITY;
import static com.android.server.am.ActivityManagerDebugConfig.TAG_AM;
import static com.android.server.am.ActivityManagerDebugConfig.TAG_WITH_CLASS_NAME;
import static com.android.server.am.ActivityManagerService.TAKE_FULLSCREEN_SCREENSHOTS;
import static com.android.server.am.ActivityStack.ActivityState.DESTROYED;
import static com.android.server.am.ActivityStack.ActivityState.DESTROYING;
import static com.android.server.am.ActivityStack.ActivityState.INITIALIZING;
import static com.android.server.am.ActivityStack.ActivityState.PAUSED;
import static com.android.server.am.ActivityStack.ActivityState.PAUSING;
import static com.android.server.am.ActivityStack.ActivityState.RESUMED;
import static com.android.server.am.ActivityStack.ActivityState.STOPPED;
import static com.android.server.am.ActivityStack.ActivityState.STOPPING;
import static com.android.server.am.ActivityStack.LAUNCH_TICK;
import static com.android.server.am.ActivityStack.LAUNCH_TICK_MSG;
import static com.android.server.am.ActivityStack.PAUSE_TIMEOUT_MSG;
import static com.android.server.am.ActivityStack.STACK_INVISIBLE;
import static com.android.server.am.ActivityStack.STOP_TIMEOUT_MSG;
import static com.android.server.am.EventLogTags.AM_ACTIVITY_FULLY_DRAWN_TIME;
import static com.android.server.am.EventLogTags.AM_ACTIVITY_LAUNCH_TIME;
import static com.android.server.am.EventLogTags.AM_RELAUNCH_ACTIVITY;
import static com.android.server.am.EventLogTags.AM_RELAUNCH_RESUME_ACTIVITY;
import static com.android.server.am.TaskPersister.DEBUG;
import static com.android.server.am.TaskPersister.IMAGE_EXTENSION;
import static com.android.server.am.TaskRecord.INVALID_TASK_ID;
import static org.xmlpull.v1.XmlPullParser.END_DOCUMENT;
import static org.xmlpull.v1.XmlPullParser.END_TAG;
import static org.xmlpull.v1.XmlPullParser.START_TAG;

import android.annotation.NonNull;
import android.app.ActivityManager.TaskDescription;
import android.app.ActivityOptions;
import android.app.PendingIntent;
import android.app.PictureInPictureParams;
import android.app.ResultInfo;
import android.content.ComponentName;
import android.content.Intent;
import android.content.pm.ActivityInfo;
import android.content.pm.ApplicationInfo;
import android.content.res.CompatibilityInfo;
import android.content.res.Configuration;
import android.graphics.Bitmap;
import android.graphics.GraphicBuffer;
import android.graphics.Rect;
import android.os.Bundle;
import android.os.Debug;
import android.os.IBinder;
import android.os.Message;
import android.os.PersistableBundle;
import android.os.Process;
import android.os.RemoteException;
import android.os.SystemClock;
import android.os.Trace;
import android.os.UserHandle;
import android.os.storage.StorageManager;
import android.service.voice.IVoiceInteractionSession;
import android.util.EventLog;
import android.util.Log;
import android.util.MergedConfiguration;
import android.util.Slog;
import android.util.TimeUtils;
import android.view.AppTransitionAnimationSpec;
import android.view.IAppTransitionAnimationSpecsFuture;
import android.view.IApplicationToken;
import android.view.WindowManager.LayoutParams;

import com.android.internal.annotations.VisibleForTesting;
import com.android.internal.app.ResolverActivity;
import com.android.internal.content.ReferrerIntent;
import com.android.internal.util.XmlUtils;
import com.android.server.AttributeCache;
import com.android.server.AttributeCache.Entry;
import com.android.server.am.ActivityStack.ActivityState;
import com.android.server.wm.AppWindowContainerController;
import com.android.server.wm.AppWindowContainerListener;
import com.android.server.wm.TaskWindowContainerController;

import org.xmlpull.v1.XmlPullParser;
import org.xmlpull.v1.XmlPullParserException;
import org.xmlpull.v1.XmlSerializer;

import java.io.File;
import java.io.IOException;
import java.io.PrintWriter;
import java.lang.ref.WeakReference;
import java.util.ArrayList;
import java.util.Arrays;
import java.util.HashSet;
import java.util.List;
import java.util.Objects;

/**
 * An entry in the history stack, representing an activity.
 */
final class ActivityRecord extends ConfigurationContainer implements AppWindowContainerListener {
    private static final String TAG = TAG_WITH_CLASS_NAME ? "ActivityRecord" : TAG_AM;
    private static final String TAG_CONFIGURATION = TAG + POSTFIX_CONFIGURATION;
    private static final String TAG_SAVED_STATE = TAG + POSTFIX_SAVED_STATE;
    private static final String TAG_SCREENSHOTS = TAG + POSTFIX_SCREENSHOTS;
    private static final String TAG_STATES = TAG + POSTFIX_STATES;
    private static final String TAG_SWITCH = TAG + POSTFIX_SWITCH;
    private static final String TAG_THUMBNAILS = TAG + POSTFIX_THUMBNAILS;
    private static final String TAG_VISIBILITY = TAG + POSTFIX_VISIBILITY;

    private static final boolean SHOW_ACTIVITY_START_TIME = true;
    private static final String RECENTS_PACKAGE_NAME = "com.android.systemui.recents";

    private static final String ATTR_ID = "id";
    private static final String TAG_INTENT = "intent";
    private static final String ATTR_USERID = "user_id";
    private static final String TAG_PERSISTABLEBUNDLE = "persistable_bundle";
    private static final String ATTR_LAUNCHEDFROMUID = "launched_from_uid";
    private static final String ATTR_LAUNCHEDFROMPACKAGE = "launched_from_package";
    private static final String ATTR_RESOLVEDTYPE = "resolved_type";
    private static final String ATTR_COMPONENTSPECIFIED = "component_specified";
    static final String ACTIVITY_ICON_SUFFIX = "_activity_icon_";

    final ActivityManagerService service; // owner
    final IApplicationToken.Stub appToken; // window manager token
    AppWindowContainerController mWindowContainerController;
    final ActivityInfo info; // all about me
    final ApplicationInfo appInfo; // information about activity's app
    final int launchedFromPid; // always the pid who started the activity.
    final int launchedFromUid; // always the uid who started the activity.
    final String launchedFromPackage; // always the package who started the activity.
    final int userId;          // Which user is this running for?
    final Intent intent;    // the original intent that generated us
    final ComponentName realActivity;  // the intent component, or target of an alias.
    final String shortComponentName; // the short component name of the intent
    final String resolvedType; // as per original caller;
    final String packageName; // the package implementing intent's component
    final String processName; // process where this component wants to run
    final String taskAffinity; // as per ActivityInfo.taskAffinity
    final boolean stateNotNeeded; // As per ActivityInfo.flags
    boolean fullscreen; // covers the full screen?
    final boolean noDisplay;  // activity is not displayed?
    private final boolean componentSpecified;  // did caller specify an explicit component?
    final boolean rootVoiceInteraction;  // was this the root activity of a voice interaction?

    static final int APPLICATION_ACTIVITY_TYPE = 0;
    static final int HOME_ACTIVITY_TYPE = 1;
    static final int RECENTS_ACTIVITY_TYPE = 2;
    static final int ASSISTANT_ACTIVITY_TYPE = 3;
    int mActivityType;

    private CharSequence nonLocalizedLabel;  // the label information from the package mgr.
    private int labelRes;           // the label information from the package mgr.
    private int icon;               // resource identifier of activity's icon.
    private int logo;               // resource identifier of activity's logo.
    private int theme;              // resource identifier of activity's theme.
    private int realTheme;          // actual theme resource we will use, never 0.
    private int windowFlags;        // custom window flags for preview window.
    private TaskRecord task;        // the task this is in.
    private long createTime = System.currentTimeMillis();
    long displayStartTime;  // when we started launching this activity
    long fullyDrawnStartTime; // when we started launching this activity
    private long startTime;         // last time this activity was started
    long lastVisibleTime;   // last time this activity became visible
    long cpuTimeAtResume;   // the cpu time of host process at the time of resuming activity
    long pauseTime;         // last time we started pausing the activity
    long launchTickTime;    // base time for launch tick messages
    // Last configuration reported to the activity in the client process.
    private MergedConfiguration mLastReportedConfiguration;
    private int mLastReportedDisplayId;
    private boolean mLastReportedMultiWindowMode;
    private boolean mLastReportedPictureInPictureMode;
    CompatibilityInfo compat;// last used compatibility mode
    ActivityRecord resultTo; // who started this entry, so will get our reply
    final String resultWho; // additional identifier for use by resultTo.
    final int requestCode;  // code given by requester (resultTo)
    ArrayList<ResultInfo> results; // pending ActivityResult objs we have received
    HashSet<WeakReference<PendingIntentRecord>> pendingResults; // all pending intents for this act
    ArrayList<ReferrerIntent> newIntents; // any pending new intents for single-top mode
    ActivityOptions pendingOptions; // most recently given options
    ActivityOptions returningOptions; // options that are coming back via convertToTranslucent
    AppTimeTracker appTimeTracker; // set if we are tracking the time in this app/task/activity
    HashSet<ConnectionRecord> connections; // All ConnectionRecord we hold
    UriPermissionOwner uriPermissions; // current special URI access perms.
    ProcessRecord app;      // if non-null, hosting application
    ActivityState state;    // current state we are in
    Bundle  icicle;         // last saved activity state
    PersistableBundle persistentState; // last persistently saved activity state
    boolean frontOfTask;    // is this the root activity of its task?
    boolean launchFailed;   // set if a launched failed, to abort on 2nd try
    boolean haveState;      // have we gotten the last activity state?
    boolean stopped;        // is activity pause finished?
    boolean delayedResume;  // not yet resumed because of stopped app switches?
    boolean finishing;      // activity in pending finish list?
    boolean deferRelaunchUntilPaused;   // relaunch of activity is being deferred until pause is
                                        // completed
    boolean preserveWindowOnDeferredRelaunch; // activity windows are preserved on deferred relaunch
    int configChangeFlags;  // which config values have changed
    private boolean keysPaused;     // has key dispatching been paused for it?
    int launchMode;         // the launch mode activity attribute.
    boolean visible;        // does this activity's window need to be shown?
    boolean visibleIgnoringKeyguard; // is this activity visible, ignoring the fact that Keyguard
                                     // might hide this activity?
    private boolean mDeferHidingClient; // If true we told WM to defer reporting to the client
                                        // process that it is hidden.
    boolean sleeping;       // have we told the activity to sleep?
    boolean nowVisible;     // is this activity's window visible?
    boolean idle;           // has the activity gone idle?
    boolean hasBeenLaunched;// has this activity ever been launched?
    boolean frozenBeforeDestroy;// has been frozen but not yet destroyed.
    boolean immersive;      // immersive mode (don't interrupt if possible)
    boolean forceNewConfig; // force re-create with new config next time
    boolean supportsEnterPipOnTaskSwitch;  // This flag is set by the system to indicate that the
        // activity can enter picture in picture while pausing (only when switching to another task)
    PictureInPictureParams pictureInPictureArgs = new PictureInPictureParams.Builder().build();
        // The PiP params used when deferring the entering of picture-in-picture.
    int launchCount;        // count of launches since last state
    long lastLaunchTime;    // time of last launch of this activity
    ComponentName requestedVrComponent; // the requested component for handling VR mode.

    String stringName;      // for caching of toString().

    private boolean inHistory;  // are we in the history stack?
    final ActivityStackSupervisor mStackSupervisor;

    static final int STARTING_WINDOW_NOT_SHOWN = 0;
    static final int STARTING_WINDOW_SHOWN = 1;
    static final int STARTING_WINDOW_REMOVED = 2;
    int mStartingWindowState = STARTING_WINDOW_NOT_SHOWN;
    boolean mTaskOverlay = false; // Task is always on-top of other activities in the task.

    boolean mUpdateTaskThumbnailWhenHidden;

    TaskDescription taskDescription; // the recents information for this activity
    boolean mLaunchTaskBehind; // this activity is actively being launched with
        // ActivityOptions.setLaunchTaskBehind, will be cleared once launch is completed.

    // These configurations are collected from application's resources based on size-sensitive
    // qualifiers. For example, layout-w800dp will be added to mHorizontalSizeConfigurations as 800
    // and drawable-sw400dp will be added to both as 400.
    private int[] mVerticalSizeConfigurations;
    private int[] mHorizontalSizeConfigurations;
    private int[] mSmallestSizeConfigurations;

    boolean pendingVoiceInteractionStart;   // Waiting for activity-invoked voice session
    IVoiceInteractionSession voiceSession;  // Voice interaction session for this activity

    // A hint to override the window specified rotation animation, or -1
    // to use the window specified value. We use this so that
    // we can select the right animation in the cases of starting
    // windows, where the app hasn't had time to set a value
    // on the window.
    int mRotationAnimationHint = -1;

    // The bounds of this activity. Mainly used for aspect-ratio compatibility.
    // TODO(b/36505427): Every level on ConfigurationContainer now has bounds information, which
    // directly affects the configuration. We should probably move this into that class and have it
    // handle calculating override configuration from the bounds.
    private final Rect mBounds = new Rect();

    private boolean mShowWhenLocked;
    private boolean mTurnScreenOn;

    /**
     * Temp configs used in {@link #ensureActivityConfigurationLocked(int, boolean)}
     */
    private final Configuration mTmpConfig = new Configuration();
    private final Rect mTmpBounds = new Rect();

    private static String startingWindowStateToString(int state) {
        switch (state) {
            case STARTING_WINDOW_NOT_SHOWN:
                return "STARTING_WINDOW_NOT_SHOWN";
            case STARTING_WINDOW_SHOWN:
                return "STARTING_WINDOW_SHOWN";
            case STARTING_WINDOW_REMOVED:
                return "STARTING_WINDOW_REMOVED";
            default:
                return "unknown state=" + state;
        }
    }

    void dump(PrintWriter pw, String prefix) {
        final long now = SystemClock.uptimeMillis();
        pw.print(prefix); pw.print("packageName="); pw.print(packageName);
                pw.print(" processName="); pw.println(processName);
        pw.print(prefix); pw.print("launchedFromUid="); pw.print(launchedFromUid);
                pw.print(" launchedFromPackage="); pw.print(launchedFromPackage);
                pw.print(" userId="); pw.println(userId);
        pw.print(prefix); pw.print("app="); pw.println(app);
        pw.print(prefix); pw.println(intent.toInsecureStringWithClip());
        pw.print(prefix); pw.print("frontOfTask="); pw.print(frontOfTask);
                pw.print(" task="); pw.println(task);
        pw.print(prefix); pw.print("taskAffinity="); pw.println(taskAffinity);
        pw.print(prefix); pw.print("realActivity=");
                pw.println(realActivity.flattenToShortString());
        if (appInfo != null) {
            pw.print(prefix); pw.print("baseDir="); pw.println(appInfo.sourceDir);
            if (!Objects.equals(appInfo.sourceDir, appInfo.publicSourceDir)) {
                pw.print(prefix); pw.print("resDir="); pw.println(appInfo.publicSourceDir);
            }
            pw.print(prefix); pw.print("dataDir="); pw.println(appInfo.dataDir);
            if (appInfo.splitSourceDirs != null) {
                pw.print(prefix); pw.print("splitDir=");
                        pw.println(Arrays.toString(appInfo.splitSourceDirs));
            }
        }
        pw.print(prefix); pw.print("stateNotNeeded="); pw.print(stateNotNeeded);
                pw.print(" componentSpecified="); pw.print(componentSpecified);
                pw.print(" mActivityType="); pw.println(mActivityType);
        if (rootVoiceInteraction) {
            pw.print(prefix); pw.print("rootVoiceInteraction="); pw.println(rootVoiceInteraction);
        }
        pw.print(prefix); pw.print("compat="); pw.print(compat);
                pw.print(" labelRes=0x"); pw.print(Integer.toHexString(labelRes));
                pw.print(" icon=0x"); pw.print(Integer.toHexString(icon));
                pw.print(" theme=0x"); pw.println(Integer.toHexString(theme));
        pw.println(prefix + "mLastReportedConfigurations:");
        mLastReportedConfiguration.dump(pw, prefix + " ");

        pw.print(prefix); pw.print("CurrentConfiguration="); pw.println(getConfiguration());
        if (!getOverrideConfiguration().equals(EMPTY)) {
            pw.println(prefix + "OverrideConfiguration=" + getOverrideConfiguration());
        }
        if (!mBounds.isEmpty()) {
            pw.println(prefix + "mBounds=" + mBounds);
        }
        if (resultTo != null || resultWho != null) {
            pw.print(prefix); pw.print("resultTo="); pw.print(resultTo);
                    pw.print(" resultWho="); pw.print(resultWho);
                    pw.print(" resultCode="); pw.println(requestCode);
        }
        if (taskDescription != null) {
            final String iconFilename = taskDescription.getIconFilename();
            if (iconFilename != null || taskDescription.getLabel() != null ||
                    taskDescription.getPrimaryColor() != 0) {
                pw.print(prefix); pw.print("taskDescription:");
                        pw.print(" iconFilename="); pw.print(taskDescription.getIconFilename());
                        pw.print(" label=\""); pw.print(taskDescription.getLabel());
                                pw.print("\"");
                        pw.print(" primaryColor=");
                        pw.println(Integer.toHexString(taskDescription.getPrimaryColor()));
                        pw.print(prefix); pw.print("  backgroundColor=");
                        pw.println(Integer.toHexString(taskDescription.getBackgroundColor()));
                        pw.print(prefix); pw.print("  statusBarColor=");
                        pw.println(Integer.toHexString(taskDescription.getStatusBarColor()));
                        pw.print(prefix); pw.print("  navigationBarColor=");
                        pw.println(Integer.toHexString(taskDescription.getNavigationBarColor()));
            }
            if (iconFilename == null && taskDescription.getIcon() != null) {
                pw.print(prefix); pw.println("taskDescription contains Bitmap");
            }
        }
        if (results != null) {
            pw.print(prefix); pw.print("results="); pw.println(results);
        }
        if (pendingResults != null && pendingResults.size() > 0) {
            pw.print(prefix); pw.println("Pending Results:");
            for (WeakReference<PendingIntentRecord> wpir : pendingResults) {
                PendingIntentRecord pir = wpir != null ? wpir.get() : null;
                pw.print(prefix); pw.print("  - ");
                if (pir == null) {
                    pw.println("null");
                } else {
                    pw.println(pir);
                    pir.dump(pw, prefix + "    ");
                }
            }
        }
        if (newIntents != null && newIntents.size() > 0) {
            pw.print(prefix); pw.println("Pending New Intents:");
            for (int i=0; i<newIntents.size(); i++) {
                Intent intent = newIntents.get(i);
                pw.print(prefix); pw.print("  - ");
                if (intent == null) {
                    pw.println("null");
                } else {
                    pw.println(intent.toShortString(false, true, false, true));
                }
            }
        }
        if (pendingOptions != null) {
            pw.print(prefix); pw.print("pendingOptions="); pw.println(pendingOptions);
        }
        if (appTimeTracker != null) {
            appTimeTracker.dumpWithHeader(pw, prefix, false);
        }
        if (uriPermissions != null) {
            uriPermissions.dump(pw, prefix);
        }
        pw.print(prefix); pw.print("launchFailed="); pw.print(launchFailed);
                pw.print(" launchCount="); pw.print(launchCount);
                pw.print(" lastLaunchTime=");
                if (lastLaunchTime == 0) pw.print("0");
                else TimeUtils.formatDuration(lastLaunchTime, now, pw);
                pw.println();
        pw.print(prefix); pw.print("haveState="); pw.print(haveState);
                pw.print(" icicle="); pw.println(icicle);
        pw.print(prefix); pw.print("state="); pw.print(state);
                pw.print(" stopped="); pw.print(stopped);
                pw.print(" delayedResume="); pw.print(delayedResume);
                pw.print(" finishing="); pw.println(finishing);
        pw.print(prefix); pw.print("keysPaused="); pw.print(keysPaused);
                pw.print(" inHistory="); pw.print(inHistory);
                pw.print(" visible="); pw.print(visible);
                pw.print(" sleeping="); pw.print(sleeping);
                pw.print(" idle="); pw.print(idle);
                pw.print(" mStartingWindowState=");
                pw.println(startingWindowStateToString(mStartingWindowState));
        pw.print(prefix); pw.print("fullscreen="); pw.print(fullscreen);
                pw.print(" noDisplay="); pw.print(noDisplay);
                pw.print(" immersive="); pw.print(immersive);
                pw.print(" launchMode="); pw.println(launchMode);
        pw.print(prefix); pw.print("frozenBeforeDestroy="); pw.print(frozenBeforeDestroy);
                pw.print(" forceNewConfig="); pw.println(forceNewConfig);
        pw.print(prefix); pw.print("mActivityType=");
                pw.println(activityTypeToString(mActivityType));
        if (requestedVrComponent != null) {
            pw.print(prefix);
            pw.print("requestedVrComponent=");
            pw.println(requestedVrComponent);
        }
        if (displayStartTime != 0 || startTime != 0) {
            pw.print(prefix); pw.print("displayStartTime=");
                    if (displayStartTime == 0) pw.print("0");
                    else TimeUtils.formatDuration(displayStartTime, now, pw);
                    pw.print(" startTime=");
                    if (startTime == 0) pw.print("0");
                    else TimeUtils.formatDuration(startTime, now, pw);
                    pw.println();
        }
        final boolean waitingVisible =
                mStackSupervisor.mActivitiesWaitingForVisibleActivity.contains(this);
        if (lastVisibleTime != 0 || waitingVisible || nowVisible) {
            pw.print(prefix); pw.print("waitingVisible="); pw.print(waitingVisible);
                    pw.print(" nowVisible="); pw.print(nowVisible);
                    pw.print(" lastVisibleTime=");
                    if (lastVisibleTime == 0) pw.print("0");
                    else TimeUtils.formatDuration(lastVisibleTime, now, pw);
                    pw.println();
        }
        if (mDeferHidingClient) {
            pw.println(prefix + "mDeferHidingClient=" + mDeferHidingClient);
        }
        if (deferRelaunchUntilPaused || configChangeFlags != 0) {
            pw.print(prefix); pw.print("deferRelaunchUntilPaused="); pw.print(deferRelaunchUntilPaused);
                    pw.print(" configChangeFlags=");
                    pw.println(Integer.toHexString(configChangeFlags));
        }
        if (connections != null) {
            pw.print(prefix); pw.print("connections="); pw.println(connections);
        }
        if (info != null) {
            pw.println(prefix + "resizeMode=" + ActivityInfo.resizeModeToString(info.resizeMode));
            pw.println(prefix + "mLastReportedMultiWindowMode=" + mLastReportedMultiWindowMode
                    + " mLastReportedPictureInPictureMode=" + mLastReportedPictureInPictureMode);
            if (info.supportsPictureInPicture()) {
                pw.println(prefix + "supportsPictureInPicture=" + info.supportsPictureInPicture());
                pw.println(prefix + "supportsEnterPipOnTaskSwitch: "
                        + supportsEnterPipOnTaskSwitch);
            }
            if (info.maxAspectRatio != 0) {
                pw.println(prefix + "maxAspectRatio=" + info.maxAspectRatio);
            }
        }
    }

    private boolean crossesHorizontalSizeThreshold(int firstDp, int secondDp) {
        return crossesSizeThreshold(mHorizontalSizeConfigurations, firstDp, secondDp);
    }

    private boolean crossesVerticalSizeThreshold(int firstDp, int secondDp) {
        return crossesSizeThreshold(mVerticalSizeConfigurations, firstDp, secondDp);
    }

    private boolean crossesSmallestSizeThreshold(int firstDp, int secondDp) {
        return crossesSizeThreshold(mSmallestSizeConfigurations, firstDp, secondDp);
    }

    /**
     * The purpose of this method is to decide whether the activity needs to be relaunched upon
     * changing its size. In most cases the activities don't need to be relaunched, if the resize
     * is small, all the activity content has to do is relayout itself within new bounds. There are
     * cases however, where the activity's content would be completely changed in the new size and
     * the full relaunch is required.
     *
     * The activity will report to us vertical and horizontal thresholds after which a relaunch is
     * required. These thresholds are collected from the application resource qualifiers. For
     * example, if application has layout-w600dp resource directory, then it needs a relaunch when
     * we resize from width of 650dp to 550dp, as it crosses the 600dp threshold. However, if
     * it resizes width from 620dp to 700dp, it won't be relaunched as it stays on the same side
     * of the threshold.
     */
    private static boolean crossesSizeThreshold(int[] thresholds, int firstDp,
            int secondDp) {
        if (thresholds == null) {
            return false;
        }
        for (int i = thresholds.length - 1; i >= 0; i--) {
            final int threshold = thresholds[i];
            if ((firstDp < threshold && secondDp >= threshold)
                    || (firstDp >= threshold && secondDp < threshold)) {
                return true;
            }
        }
        return false;
    }

    void setSizeConfigurations(int[] horizontalSizeConfiguration,
            int[] verticalSizeConfigurations, int[] smallestSizeConfigurations) {
        mHorizontalSizeConfigurations = horizontalSizeConfiguration;
        mVerticalSizeConfigurations = verticalSizeConfigurations;
        mSmallestSizeConfigurations = smallestSizeConfigurations;
    }

    private void scheduleActivityMovedToDisplay(int displayId, Configuration config) {
        if (app == null || app.thread == null) {
            if (DEBUG_SWITCH || DEBUG_CONFIGURATION) Slog.w(TAG,
                    "Can't report activity moved to display - client not running, activityRecord="
                            + this + ", displayId=" + displayId);
            return;
        }
        try {
            if (DEBUG_SWITCH || DEBUG_CONFIGURATION) Slog.v(TAG,
                    "Reporting activity moved to display" + ", activityRecord=" + this
                            + ", displayId=" + displayId + ", config=" + config);

            app.thread.scheduleActivityMovedToDisplay(appToken, displayId,
                    new Configuration(config));
        } catch (RemoteException e) {
            // If process died, whatever.
        }
    }

    private void scheduleConfigurationChanged(Configuration config) {
        if (app == null || app.thread == null) {
            if (DEBUG_CONFIGURATION) Slog.w(TAG,
                    "Can't report activity configuration update - client not running"
                            + ", activityRecord=" + this);
            return;
        }
        try {
            if (DEBUG_CONFIGURATION) Slog.v(TAG, "Sending new config to " + this + ", config: "
                    + config);

            app.thread.scheduleActivityConfigurationChanged(appToken, new Configuration(config));
        } catch (RemoteException e) {
            // If process died, whatever.
        }
    }

    void updateMultiWindowMode() {
        if (task == null || task.getStack() == null || app == null || app.thread == null) {
            return;
        }

        // An activity is considered to be in multi-window mode if its task isn't fullscreen.
        final boolean inMultiWindowMode = !task.mFullscreen;
        if (inMultiWindowMode != mLastReportedMultiWindowMode) {
            mLastReportedMultiWindowMode = inMultiWindowMode;
            scheduleMultiWindowModeChanged(getConfiguration());
        }
    }

    private void scheduleMultiWindowModeChanged(Configuration overrideConfig) {
        try {
            app.thread.scheduleMultiWindowModeChanged(appToken, mLastReportedMultiWindowMode,
                    overrideConfig);
        } catch (Exception e) {
            // If process died, I don't care.
        }
    }

    void updatePictureInPictureMode(Rect targetStackBounds, boolean forceUpdate) {
        if (task == null || task.getStack() == null || app == null || app.thread == null) {
            return;
        }

        final boolean inPictureInPictureMode = (task.getStackId() == PINNED_STACK_ID) &&
                (targetStackBounds != null);
        if (inPictureInPictureMode != mLastReportedPictureInPictureMode || forceUpdate) {
            // Picture-in-picture mode changes also trigger a multi-window mode change as well, so
            // update that here in order
            mLastReportedPictureInPictureMode = inPictureInPictureMode;
            mLastReportedMultiWindowMode = inPictureInPictureMode;
            final Configuration newConfig = task.computeNewOverrideConfigurationForBounds(
                    targetStackBounds, null);
            schedulePictureInPictureModeChanged(newConfig);
            scheduleMultiWindowModeChanged(newConfig);
        }
    }

    private void schedulePictureInPictureModeChanged(Configuration overrideConfig) {
        try {
            app.thread.schedulePictureInPictureModeChanged(appToken,
                    mLastReportedPictureInPictureMode, overrideConfig);
        } catch (Exception e) {
            // If process died, no one cares.
        }
    }

    boolean isFreeform() {
        return task != null && task.getStackId() == FREEFORM_WORKSPACE_STACK_ID;
    }

    @Override
    protected int getChildCount() {
        // {@link ActivityRecord} is a leaf node and has no children.
        return 0;
    }

    @Override
    protected ConfigurationContainer getChildAt(int index) {
        return null;
    }

    @Override
    protected ConfigurationContainer getParent() {
        return getTask();
    }

    TaskRecord getTask() {
        return task;
    }

    /**
     * Sets reference to the {@link TaskRecord} the {@link ActivityRecord} will treat as its parent.
     * Note that this does not actually add the {@link ActivityRecord} as a {@link TaskRecord}
     * children. However, this method will clean up references to this {@link ActivityRecord} in
     * {@link ActivityStack}.
     * @param task The new parent {@link TaskRecord}.
     */
    void setTask(TaskRecord task) {
        setTask(task, false /*reparenting*/);
    }

    /**
     * This method should only be called by {@link TaskRecord#removeActivity(ActivityRecord)}.
     */
    void setTask(TaskRecord task, boolean reparenting) {
        // Do nothing if the {@link TaskRecord} is the same as the current {@link getTask}.
        if (task != null && task == getTask()) {
            return;
        }

        final ActivityStack stack = getStack();

        // If the new {@link TaskRecord} is from a different {@link ActivityStack}, remove this
        // {@link ActivityRecord} from its current {@link ActivityStack}.
        if (!reparenting && stack != null && (task == null || stack != task.getStack())) {
            stack.onActivityRemovedFromStack(this);
        }

        this.task = task;

        if (!reparenting) {
            onParentChanged();
        }
    }

    static class Token extends IApplicationToken.Stub {
        private final WeakReference<ActivityRecord> weakActivity;

        Token(ActivityRecord activity) {
            weakActivity = new WeakReference<>(activity);
        }

        private static ActivityRecord tokenToActivityRecordLocked(Token token) {
            if (token == null) {
                return null;
            }
            ActivityRecord r = token.weakActivity.get();
            if (r == null || r.getStack() == null) {
                return null;
            }
            return r;
        }

        @Override
        public String toString() {
            StringBuilder sb = new StringBuilder(128);
            sb.append("Token{");
            sb.append(Integer.toHexString(System.identityHashCode(this)));
            sb.append(' ');
            sb.append(weakActivity.get());
            sb.append('}');
            return sb.toString();
        }
    }

    static ActivityRecord forTokenLocked(IBinder token) {
        try {
            return Token.tokenToActivityRecordLocked((Token)token);
        } catch (ClassCastException e) {
            Slog.w(TAG, "Bad activity token: " + token, e);
            return null;
        }
    }

    boolean isResolverActivity() {
        return ResolverActivity.class.getName().equals(realActivity.getClassName());
    }

    ActivityRecord(ActivityManagerService _service, ProcessRecord _caller, int _launchedFromPid,
            int _launchedFromUid, String _launchedFromPackage, Intent _intent, String _resolvedType,
            ActivityInfo aInfo, Configuration _configuration,
            ActivityRecord _resultTo, String _resultWho, int _reqCode,
            boolean _componentSpecified, boolean _rootVoiceInteraction,
            ActivityStackSupervisor supervisor, ActivityOptions options,
            ActivityRecord sourceRecord) {
        service = _service;
        appToken = new Token(this);
        info = aInfo;
        launchedFromPid = _launchedFromPid;
        launchedFromUid = _launchedFromUid;
        launchedFromPackage = _launchedFromPackage;
        userId = UserHandle.getUserId(aInfo.applicationInfo.uid);
        intent = _intent;
        shortComponentName = _intent.getComponent().flattenToShortString();
        resolvedType = _resolvedType;
        componentSpecified = _componentSpecified;
        rootVoiceInteraction = _rootVoiceInteraction;
        mLastReportedConfiguration = new MergedConfiguration(_configuration);
        resultTo = _resultTo;
        resultWho = _resultWho;
        requestCode = _reqCode;
        state = INITIALIZING;
        frontOfTask = false;
        launchFailed = false;
        stopped = false;
        delayedResume = false;
        finishing = false;
        deferRelaunchUntilPaused = false;
        keysPaused = false;
        inHistory = false;
        visible = false;
        nowVisible = false;
        idle = false;
        hasBeenLaunched = false;
        mStackSupervisor = supervisor;

        mRotationAnimationHint = aInfo.rotationAnimation;

        if (options != null) {
            pendingOptions = options;
            mLaunchTaskBehind = pendingOptions.getLaunchTaskBehind();

            final int rotationAnimation = pendingOptions.getRotationAnimationHint();
            // Only override manifest supplied option if set.
            if (rotationAnimation >= 0) {
                mRotationAnimationHint = rotationAnimation;
            }
            PendingIntent usageReport = pendingOptions.getUsageTimeReport();
            if (usageReport != null) {
                appTimeTracker = new AppTimeTracker(usageReport);
            }
        }

        // This starts out true, since the initial state of an activity is that we have everything,
        // and we shouldn't never consider it lacking in state to be removed if it dies.
        haveState = true;

        // If the class name in the intent doesn't match that of the target, this is
        // probably an alias. We have to create a new ComponentName object to keep track
        // of the real activity name, so that FLAG_ACTIVITY_CLEAR_TOP is handled properly.
        if (aInfo.targetActivity == null
                || (aInfo.targetActivity.equals(_intent.getComponent().getClassName())
                && (aInfo.launchMode == LAUNCH_MULTIPLE
                || aInfo.launchMode == LAUNCH_SINGLE_TOP))) {
            realActivity = _intent.getComponent();
        } else {
            realActivity = new ComponentName(aInfo.packageName, aInfo.targetActivity);
        }
        taskAffinity = aInfo.taskAffinity;
        stateNotNeeded = (aInfo.flags & FLAG_STATE_NOT_NEEDED) != 0;
        appInfo = aInfo.applicationInfo;
        nonLocalizedLabel = aInfo.nonLocalizedLabel;
        labelRes = aInfo.labelRes;
        if (nonLocalizedLabel == null && labelRes == 0) {
            ApplicationInfo app = aInfo.applicationInfo;
            nonLocalizedLabel = app.nonLocalizedLabel;
            labelRes = app.labelRes;
        }
        icon = aInfo.getIconResource();
        logo = aInfo.getLogoResource();
        theme = aInfo.getThemeResource();
        realTheme = theme;
        if (realTheme == 0) {
            realTheme = aInfo.applicationInfo.targetSdkVersion < HONEYCOMB
                    ? android.R.style.Theme : android.R.style.Theme_Holo;
        }
        if ((aInfo.flags & ActivityInfo.FLAG_HARDWARE_ACCELERATED) != 0) {
            windowFlags |= LayoutParams.FLAG_HARDWARE_ACCELERATED;
        }
        if ((aInfo.flags & FLAG_MULTIPROCESS) != 0 && _caller != null
                && (aInfo.applicationInfo.uid == SYSTEM_UID
                    || aInfo.applicationInfo.uid == _caller.info.uid)) {
            processName = _caller.processName;
        } else {
            processName = aInfo.processName;
        }

        if ((aInfo.flags & FLAG_EXCLUDE_FROM_RECENTS) != 0) {
            intent.addFlags(FLAG_ACTIVITY_EXCLUDE_FROM_RECENTS);
        }

        packageName = aInfo.applicationInfo.packageName;
        launchMode = aInfo.launchMode;

        Entry ent = AttributeCache.instance().get(packageName,
                realTheme, com.android.internal.R.styleable.Window, userId);
        final boolean translucent = ent != null && (ent.array.getBoolean(
                com.android.internal.R.styleable.Window_windowIsTranslucent, false)
                || (!ent.array.hasValue(
                        com.android.internal.R.styleable.Window_windowIsTranslucent)
                        && ent.array.getBoolean(
                                com.android.internal.R.styleable.Window_windowSwipeToDismiss,
                                        false)));
        fullscreen = ent != null && !ent.array.getBoolean(
                com.android.internal.R.styleable.Window_windowIsFloating, false) && !translucent;
        noDisplay = ent != null && ent.array.getBoolean(
                com.android.internal.R.styleable.Window_windowNoDisplay, false);

        setActivityType(_componentSpecified, _launchedFromUid, _intent, options, sourceRecord);

        immersive = (aInfo.flags & FLAG_IMMERSIVE) != 0;

        requestedVrComponent = (aInfo.requestedVrComponent == null) ?
                null : ComponentName.unflattenFromString(aInfo.requestedVrComponent);

        mShowWhenLocked = (aInfo.flags & FLAG_SHOW_WHEN_LOCKED) != 0;
        mTurnScreenOn = (aInfo.flags & FLAG_TURN_SCREEN_ON) != 0;
    }

    AppWindowContainerController getWindowContainerController() {
        return mWindowContainerController;
    }

    void createWindowContainer() {
        if (mWindowContainerController != null) {
            throw new IllegalArgumentException("Window container=" + mWindowContainerController
                    + " already created for r=" + this);
        }

        inHistory = true;

        final TaskWindowContainerController taskController = task.getWindowContainerController();

        // TODO(b/36505427): Maybe this call should be moved inside updateOverrideConfiguration()
        task.updateOverrideConfigurationFromLaunchBounds();
        // Make sure override configuration is up-to-date before using to create window controller.
        updateOverrideConfiguration();

        mWindowContainerController = new AppWindowContainerController(taskController, appToken,
                this, Integer.MAX_VALUE /* add on top */, info.screenOrientation, fullscreen,
                (info.flags & FLAG_SHOW_FOR_ALL_USERS) != 0, info.configChanges,
                task.voiceSession != null, mLaunchTaskBehind, isAlwaysFocusable(),
                appInfo.targetSdkVersion, mRotationAnimationHint,
                ActivityManagerService.getInputDispatchingTimeoutLocked(this) * 1000000L,
                getOverrideConfiguration(), mBounds);

        task.addActivityToTop(this);

        // When an activity is started directly into a split-screen fullscreen stack, we need to
        // update the initial multi-window modes so that the callbacks are scheduled correctly when
        // the user leaves that mode.
        mLastReportedMultiWindowMode = !task.mFullscreen;
        mLastReportedPictureInPictureMode = (task.getStackId() == PINNED_STACK_ID);
    }

    void removeWindowContainer() {
        // Resume key dispatching if it is currently paused before we remove the container.
        resumeKeyDispatchingLocked();

        mWindowContainerController.removeContainer(getDisplayId());
        mWindowContainerController = null;
    }

    /**
     * Reparents this activity into {@param newTask} at the provided {@param position}.  The caller
     * should ensure that the {@param newTask} is not already the parent of this activity.
     */
    void reparent(TaskRecord newTask, int position, String reason) {
        final TaskRecord prevTask = task;
        if (prevTask == newTask) {
            throw new IllegalArgumentException(reason + ": task=" + newTask
                    + " is already the parent of r=" + this);
        }

        // TODO: Ensure that we do not directly reparent activities across stacks, as that may leave
        //       the stacks in strange states. For now, we should use Task.reparent() to ensure that
        //       the stack is left in an OK state.
        if (prevTask != null && newTask != null && prevTask.getStack() != newTask.getStack()) {
            throw new IllegalArgumentException(reason + ": task=" + newTask
                    + " is in a different stack (" + newTask.getStackId() + ") than the parent of"
                    + " r=" + this + " (" + prevTask.getStackId() + ")");
        }

        // Must reparent first in window manager
        mWindowContainerController.reparent(newTask.getWindowContainerController(), position);

        // Remove the activity from the old task and add it to the new task.
        prevTask.removeActivity(this, true /*reparenting*/);

        newTask.addActivityAtIndex(position, this);
    }

    private boolean isHomeIntent(Intent intent) {
        return ACTION_MAIN.equals(intent.getAction())
                && intent.hasCategory(CATEGORY_HOME)
                && intent.getCategories().size() == 1
                && intent.getData() == null
                && intent.getType() == null;
    }

    static boolean isMainIntent(Intent intent) {
        return ACTION_MAIN.equals(intent.getAction())
                && intent.hasCategory(CATEGORY_LAUNCHER)
                && intent.getCategories().size() == 1
                && intent.getData() == null
                && intent.getType() == null;
    }

    private boolean canLaunchHomeActivity(int uid, ActivityRecord sourceRecord) {
        if (uid == Process.myUid() || uid == 0) {
            // System process can launch home activity.
            return true;
        }
        // Resolver activity can launch home activity.
        return sourceRecord != null && sourceRecord.isResolverActivity();
    }

    /**
     * @return whether the given package name can launch an assist activity.
     */
    private boolean canLaunchAssistActivity(String packageName) {
        if (service.mAssistUtils == null) {
            return false;
        }

        final ComponentName assistComponent = service.mAssistUtils.getActiveServiceComponentName();
        if (assistComponent != null) {
            return assistComponent.getPackageName().equals(packageName);
        }
        return false;
    }

    private void setActivityType(boolean componentSpecified, int launchedFromUid, Intent intent,
            ActivityOptions options, ActivityRecord sourceRecord) {
        if ((!componentSpecified || canLaunchHomeActivity(launchedFromUid, sourceRecord))
                && isHomeIntent(intent) && !isResolverActivity()) {
            // This sure looks like a home activity!
            mActivityType = HOME_ACTIVITY_TYPE;

            if (info.resizeMode == RESIZE_MODE_FORCE_RESIZEABLE
                    || info.resizeMode == RESIZE_MODE_RESIZEABLE_VIA_SDK_VERSION) {
                // We only allow home activities to be resizeable if they explicitly requested it.
                info.resizeMode = RESIZE_MODE_UNRESIZEABLE;
            }
        } else if (realActivity.getClassName().contains(RECENTS_PACKAGE_NAME)) {
            mActivityType = RECENTS_ACTIVITY_TYPE;
        } else if (options != null && options.getLaunchStackId() == ASSISTANT_STACK_ID
                && canLaunchAssistActivity(launchedFromPackage)) {
            mActivityType = ASSISTANT_ACTIVITY_TYPE;
        } else {
            mActivityType = APPLICATION_ACTIVITY_TYPE;
        }
    }

    void setTaskToAffiliateWith(TaskRecord taskToAffiliateWith) {
        if (launchMode != LAUNCH_SINGLE_INSTANCE && launchMode != LAUNCH_SINGLE_TASK) {
            task.setTaskToAffiliateWith(taskToAffiliateWith);
        }
    }

    /**
     * @return Stack value from current task, null if there is no task.
     */
    <T extends ActivityStack> T getStack() {
        return task != null ? (T) task.getStack() : null;
    }

    int getStackId() {
        return getStack() != null ? getStack().mStackId : INVALID_STACK_ID;
    }

    boolean changeWindowTranslucency(boolean toOpaque) {
        if (fullscreen == toOpaque) {
            return false;
        }

        // Keep track of the number of fullscreen activities in this task.
        task.numFullscreen += toOpaque ? +1 : -1;

        fullscreen = toOpaque;
        return true;
    }

    void takeFromHistory() {
        if (inHistory) {
            inHistory = false;
            if (task != null && !finishing) {
                task = null;
            }
            clearOptionsLocked();
        }
    }

    boolean isInHistory() {
        return inHistory;
    }

    boolean isInStackLocked() {
        final ActivityStack stack = getStack();
        return stack != null && stack.isInStackLocked(this) != null;
    }

    boolean isHomeActivity() {
        return mActivityType == HOME_ACTIVITY_TYPE;
    }

    boolean isRecentsActivity() {
        return mActivityType == RECENTS_ACTIVITY_TYPE;
    }

    boolean isAssistantActivity() {
        return mActivityType == ASSISTANT_ACTIVITY_TYPE;
    }

    boolean isApplicationActivity() {
        return mActivityType == APPLICATION_ACTIVITY_TYPE;
    }

    boolean isPersistable() {
        return (info.persistableMode == PERSIST_ROOT_ONLY ||
                info.persistableMode == PERSIST_ACROSS_REBOOTS) &&
                (intent == null ||
                        (intent.getFlags() & FLAG_ACTIVITY_EXCLUDE_FROM_RECENTS) == 0);
    }

    boolean isFocusable() {
        return StackId.canReceiveKeys(task.getStackId()) || isAlwaysFocusable();
    }

    boolean isResizeable() {
        return ActivityInfo.isResizeableMode(info.resizeMode) || info.supportsPictureInPicture();
    }

    /**
     * @return whether this activity is non-resizeable or forced to be resizeable
     */
    boolean isNonResizableOrForcedResizable() {
        return info.resizeMode != RESIZE_MODE_RESIZEABLE
                && info.resizeMode != RESIZE_MODE_RESIZEABLE_VIA_SDK_VERSION;
    }

    /**
     * @return whether this activity supports PiP multi-window and can be put in the pinned stack.
     */
    boolean supportsPictureInPicture() {
        return service.mSupportsPictureInPicture && !isHomeActivity()
                && info.supportsPictureInPicture();
    }

    /**
     * @return whether this activity supports split-screen multi-window and can be put in the docked
     *         stack.
     */
    boolean supportsSplitScreen() {
        // An activity can not be docked even if it is considered resizeable because it only
        // supports picture-in-picture mode but has a non-resizeable resizeMode
        return service.mSupportsSplitScreenMultiWindow && supportsResizeableMultiWindow();
    }

    /**
     * @return whether this activity supports freeform multi-window and can be put in the freeform
     *         stack.
     */
    boolean supportsFreeform() {
        return service.mSupportsFreeformWindowManagement && supportsResizeableMultiWindow();
    }

    /**
     * @return whether this activity supports non-PiP multi-window.
     */
    private boolean supportsResizeableMultiWindow() {
        return service.mSupportsMultiWindow && !isHomeActivity()
                && (ActivityInfo.isResizeableMode(info.resizeMode)
                        || service.mForceResizableActivities);
    }

    /**
     * Check whether this activity can be launched on the specified display.
     * @param displayId Target display id.
     * @return {@code true} if either it is the default display or this activity is resizeable and
     *         can be put a secondary screen.
     */
    boolean canBeLaunchedOnDisplay(int displayId) {
        final TaskRecord task = getTask();

        // The resizeability of an Activity's parent task takes precendence over the ActivityInfo.
        // This allows for a non resizable activity to be launched into a resizeable task.
        final boolean resizeable =
                task != null ? task.isResizeable() : supportsResizeableMultiWindow();

        return service.mStackSupervisor.canPlaceEntityOnDisplay(displayId,
                resizeable, launchedFromPid, launchedFromUid, info);
    }

    /**
     * @param beforeStopping Whether this check is for an auto-enter-pip operation, that is to say
     *         the activity has requested to enter PiP when it would otherwise be stopped.
     *
     * @return whether this activity is currently allowed to enter PIP.
     */
    boolean checkEnterPictureInPictureState(String caller, boolean beforeStopping) {
        if (!supportsPictureInPicture()) {
            return false;
        }

        // Check app-ops and see if PiP is supported for this package
        if (!checkEnterPictureInPictureAppOpsState()) {
            return false;
        }

        // Check to see if we are in VR mode, and disallow PiP if so
        if (service.shouldDisableNonVrUiLocked()) {
            return false;
        }

        boolean isKeyguardLocked = service.isKeyguardLocked();
        boolean isCurrentAppLocked = mStackSupervisor.getLockTaskModeState() != LOCK_TASK_MODE_NONE;
        boolean hasPinnedStack = mStackSupervisor.getStack(PINNED_STACK_ID) != null;
        // Don't return early if !isNotLocked, since we want to throw an exception if the activity
        // is in an incorrect state
        boolean isNotLockedOrOnKeyguard = !isKeyguardLocked && !isCurrentAppLocked;

        // We don't allow auto-PiP when something else is already pipped.
        if (beforeStopping && hasPinnedStack) {
            return false;
        }

        switch (state) {
            case RESUMED:
                // When visible, allow entering PiP if the app is not locked.  If it is over the
                // keyguard, then we will prompt to unlock in the caller before entering PiP.
                return !isCurrentAppLocked &&
                        (supportsEnterPipOnTaskSwitch || !beforeStopping);
            case PAUSING:
            case PAUSED:
                // When pausing, then only allow enter PiP as in the resume state, and in addition,
                // require that there is not an existing PiP activity and that the current system
                // state supports entering PiP
                return isNotLockedOrOnKeyguard && !hasPinnedStack
                        && supportsEnterPipOnTaskSwitch;
            case STOPPING:
                // When stopping in a valid state, then only allow enter PiP as in the pause state.
                // Otherwise, fall through to throw an exception if the caller is trying to enter
                // PiP in an invalid stopping state.
                if (supportsEnterPipOnTaskSwitch) {
                    return isNotLockedOrOnKeyguard && !hasPinnedStack;
                }
            default:
                return false;
        }
    }

    /**
     * @return Whether AppOps allows this package to enter picture-in-picture.
     */
    private boolean checkEnterPictureInPictureAppOpsState() {
        try {
            return service.getAppOpsService().checkOperation(OP_PICTURE_IN_PICTURE,
                    appInfo.uid, packageName) == MODE_ALLOWED;
        } catch (RemoteException e) {
            // Local call
        }
        return false;
    }

    boolean isAlwaysFocusable() {
        return (info.flags & FLAG_ALWAYS_FOCUSABLE) != 0;
    }


    /**
     * @return true if the activity contains windows that have
     *         {@link LayoutParams#FLAG_DISMISS_KEYGUARD} set
     */
    boolean hasDismissKeyguardWindows() {
        return service.mWindowManager.containsDismissKeyguardWindow(appToken);
    }

    void makeFinishingLocked() {
        if (finishing) {
            return;
        }
        finishing = true;
        if (stopped) {
            clearOptionsLocked();
        }

        if (service != null) {
            service.mTaskChangeNotificationController.notifyTaskStackChanged();
        }
    }

    UriPermissionOwner getUriPermissionsLocked() {
        if (uriPermissions == null) {
            uriPermissions = new UriPermissionOwner(service, this);
        }
        return uriPermissions;
    }

    void addResultLocked(ActivityRecord from, String resultWho,
            int requestCode, int resultCode,
            Intent resultData) {
        ActivityResult r = new ActivityResult(from, resultWho,
                requestCode, resultCode, resultData);
        if (results == null) {
            results = new ArrayList<ResultInfo>();
        }
        results.add(r);
    }

    void removeResultsLocked(ActivityRecord from, String resultWho,
            int requestCode) {
        if (results != null) {
            for (int i=results.size()-1; i>=0; i--) {
                ActivityResult r = (ActivityResult)results.get(i);
                if (r.mFrom != from) continue;
                if (r.mResultWho == null) {
                    if (resultWho != null) continue;
                } else {
                    if (!r.mResultWho.equals(resultWho)) continue;
                }
                if (r.mRequestCode != requestCode) continue;

                results.remove(i);
            }
        }
    }

    private void addNewIntentLocked(ReferrerIntent intent) {
        if (newIntents == null) {
            newIntents = new ArrayList<>();
        }
        newIntents.add(intent);
    }

    /**
     * Deliver a new Intent to an existing activity, so that its onNewIntent()
     * method will be called at the proper time.
     */
    final void deliverNewIntentLocked(int callingUid, Intent intent, String referrer) {
        // The activity now gets access to the data associated with this Intent.
        service.grantUriPermissionFromIntentLocked(callingUid, packageName,
                intent, getUriPermissionsLocked(), userId);
        final ReferrerIntent rintent = new ReferrerIntent(intent, referrer);
        boolean unsent = true;
        final ActivityStack stack = getStack();
        final boolean isTopActivityWhileSleeping = isTopRunningActivity()
                && (stack != null ? stack.shouldSleepActivities() : service.isSleepingLocked());

        // We want to immediately deliver the intent to the activity if:
        // - It is currently resumed or paused. i.e. it is currently visible to the user and we want
        //   the user to see the visual effects caused by the intent delivery now.
        // - The device is sleeping and it is the top activity behind the lock screen (b/6700897).
        if ((state == RESUMED || state == PAUSED
                || isTopActivityWhileSleeping) && app != null && app.thread != null) {
            try {
                ArrayList<ReferrerIntent> ar = new ArrayList<>(1);
                ar.add(rintent);
                app.thread.scheduleNewIntent(
                        ar, appToken, state == PAUSED /* andPause */);
                unsent = false;
            } catch (RemoteException e) {
                Slog.w(TAG, "Exception thrown sending new intent to " + this, e);
            } catch (NullPointerException e) {
                Slog.w(TAG, "Exception thrown sending new intent to " + this, e);
            }
        }
        if (unsent) {
            addNewIntentLocked(rintent);
        }
    }

    void updateOptionsLocked(ActivityOptions options) {
        if (options != null) {
            if (pendingOptions != null) {
                pendingOptions.abort();
            }
            pendingOptions = options;
        }
    }

    void applyOptionsLocked() {
        if (pendingOptions != null
                && pendingOptions.getAnimationType() != ANIM_SCENE_TRANSITION) {
            final int animationType = pendingOptions.getAnimationType();
            switch (animationType) {
                case ANIM_CUSTOM:
                    service.mWindowManager.overridePendingAppTransition(
                            pendingOptions.getPackageName(),
                            pendingOptions.getCustomEnterResId(),
                            pendingOptions.getCustomExitResId(),
                            pendingOptions.getOnAnimationStartListener());
                    break;
                case ANIM_CLIP_REVEAL:
                    service.mWindowManager.overridePendingAppTransitionClipReveal(
                            pendingOptions.getStartX(), pendingOptions.getStartY(),
                            pendingOptions.getWidth(), pendingOptions.getHeight());
                    if (intent.getSourceBounds() == null) {
                        intent.setSourceBounds(new Rect(pendingOptions.getStartX(),
                                pendingOptions.getStartY(),
                                pendingOptions.getStartX()+pendingOptions.getWidth(),
                                pendingOptions.getStartY()+pendingOptions.getHeight()));
                    }
                    break;
                case ANIM_SCALE_UP:
                    service.mWindowManager.overridePendingAppTransitionScaleUp(
                            pendingOptions.getStartX(), pendingOptions.getStartY(),
                            pendingOptions.getWidth(), pendingOptions.getHeight());
                    if (intent.getSourceBounds() == null) {
                        intent.setSourceBounds(new Rect(pendingOptions.getStartX(),
                                pendingOptions.getStartY(),
                                pendingOptions.getStartX()+pendingOptions.getWidth(),
                                pendingOptions.getStartY()+pendingOptions.getHeight()));
                    }
                    break;
                case ANIM_THUMBNAIL_SCALE_UP:
                case ANIM_THUMBNAIL_SCALE_DOWN:
                    final boolean scaleUp = (animationType == ANIM_THUMBNAIL_SCALE_UP);
                    final GraphicBuffer buffer = pendingOptions.getThumbnail();
                    service.mWindowManager.overridePendingAppTransitionThumb(buffer,
                            pendingOptions.getStartX(), pendingOptions.getStartY(),
                            pendingOptions.getOnAnimationStartListener(),
                            scaleUp);
                    if (intent.getSourceBounds() == null && buffer != null) {
                        intent.setSourceBounds(new Rect(pendingOptions.getStartX(),
                                pendingOptions.getStartY(),
                                pendingOptions.getStartX() + buffer.getWidth(),
                                pendingOptions.getStartY() + buffer.getHeight()));
                    }
                    break;
                case ANIM_THUMBNAIL_ASPECT_SCALE_UP:
                case ANIM_THUMBNAIL_ASPECT_SCALE_DOWN:
                    final AppTransitionAnimationSpec[] specs = pendingOptions.getAnimSpecs();
                    final IAppTransitionAnimationSpecsFuture specsFuture =
                            pendingOptions.getSpecsFuture();
                    if (specsFuture != null) {
                        service.mWindowManager.overridePendingAppTransitionMultiThumbFuture(
                                specsFuture, pendingOptions.getOnAnimationStartListener(),
                                animationType == ANIM_THUMBNAIL_ASPECT_SCALE_UP);
                    } else if (animationType == ANIM_THUMBNAIL_ASPECT_SCALE_DOWN
                            && specs != null) {
                        service.mWindowManager.overridePendingAppTransitionMultiThumb(
                                specs, pendingOptions.getOnAnimationStartListener(),
                                pendingOptions.getAnimationFinishedListener(), false);
                    } else {
                        service.mWindowManager.overridePendingAppTransitionAspectScaledThumb(
                                pendingOptions.getThumbnail(),
                                pendingOptions.getStartX(), pendingOptions.getStartY(),
                                pendingOptions.getWidth(), pendingOptions.getHeight(),
                                pendingOptions.getOnAnimationStartListener(),
                                (animationType == ANIM_THUMBNAIL_ASPECT_SCALE_UP));
                        if (intent.getSourceBounds() == null) {
                            intent.setSourceBounds(new Rect(pendingOptions.getStartX(),
                                    pendingOptions.getStartY(),
                                    pendingOptions.getStartX() + pendingOptions.getWidth(),
                                    pendingOptions.getStartY() + pendingOptions.getHeight()));
                        }
                    }
                    break;
                default:
                    Slog.e(TAG, "applyOptionsLocked: Unknown animationType=" + animationType);
                    break;
            }
            pendingOptions = null;
        }
    }

    ActivityOptions getOptionsForTargetActivityLocked() {
        return pendingOptions != null ? pendingOptions.forTargetActivity() : null;
    }

    void clearOptionsLocked() {
        if (pendingOptions != null) {
            pendingOptions.abort();
            pendingOptions = null;
        }
    }

    ActivityOptions takeOptionsLocked() {
        ActivityOptions opts = pendingOptions;
        pendingOptions = null;
        return opts;
    }

    void removeUriPermissionsLocked() {
        if (uriPermissions != null) {
            uriPermissions.removeUriPermissionsLocked();
            uriPermissions = null;
        }
    }

    void pauseKeyDispatchingLocked() {
        if (!keysPaused) {
            keysPaused = true;
            mWindowContainerController.pauseKeyDispatching();
        }
    }

    void resumeKeyDispatchingLocked() {
        if (keysPaused) {
            keysPaused = false;
            mWindowContainerController.resumeKeyDispatching();
        }
    }

    void updateThumbnailLocked(Bitmap newThumbnail, CharSequence description) {
        if (newThumbnail != null) {
            if (DEBUG_THUMBNAILS) Slog.i(TAG_THUMBNAILS,
                    "Setting thumbnail of " + this + " to " + newThumbnail);
            boolean thumbnailUpdated = task.setLastThumbnailLocked(newThumbnail);
            if (thumbnailUpdated && isPersistable()) {
                service.notifyTaskPersisterLocked(task, false);
            }
        }
        task.lastDescription = description;
    }

    final Bitmap screenshotActivityLocked() {
        if (DEBUG_SCREENSHOTS) Slog.d(TAG_SCREENSHOTS, "screenshotActivityLocked: " + this);

        if (ENABLE_TASK_SNAPSHOTS) {
            // No need to screenshot if snapshots are enabled.
            if (DEBUG_SCREENSHOTS) Slog.d(TAG_SCREENSHOTS,
                    "\tSnapshots are enabled, abort taking screenshot");
            return null;
        }

        if (noDisplay) {
            if (DEBUG_SCREENSHOTS) Slog.d(TAG_SCREENSHOTS, "\tNo display");
            return null;
        }

        final ActivityStack stack = getStack();
        if (stack.isHomeOrRecentsStack()) {
            // This is an optimization -- since we never show Home or Recents within Recents itself,
            // we can just go ahead and skip taking the screenshot if this is the home stack.
            if (DEBUG_SCREENSHOTS) Slog.d(TAG_SCREENSHOTS, stack.getStackId() == HOME_STACK_ID ?
                        "\tHome stack" : "\tRecents stack");
            return null;
        }

        int w = service.mThumbnailWidth;
        int h = service.mThumbnailHeight;

        if (w <= 0) {
            Slog.e(TAG, "\tInvalid thumbnail dimensions: " + w + "x" + h);
            return null;
        }

        if (stack.mStackId == DOCKED_STACK_ID && mStackSupervisor.mIsDockMinimized) {
            // When the docked stack is minimized its app windows are cropped significantly so any
            // screenshot taken will not display the apps contain. So, we avoid taking a screenshot
            // in that case.
            if (DEBUG_SCREENSHOTS) Slog.e(TAG, "\tIn minimized docked stack");
            return null;
        }

        float scale = 0;
        if (DEBUG_SCREENSHOTS) Slog.d(TAG_SCREENSHOTS, "\tTaking screenshot");

        // When this flag is set, we currently take the fullscreen screenshot of the activity but
        // scaled to half the size. This gives us a "good-enough" fullscreen thumbnail to use within
        // SystemUI while keeping memory usage low.
        if (TAKE_FULLSCREEN_SCREENSHOTS) {
            w = h = -1;
            scale = service.mFullscreenThumbnailScale;
        }

        return mWindowContainerController.screenshotApplications(getDisplayId(), w, h, scale);
    }

    void setDeferHidingClient(boolean deferHidingClient) {
        if (mDeferHidingClient == deferHidingClient) {
            return;
        }
        mDeferHidingClient = deferHidingClient;
        if (!mDeferHidingClient && !visible) {
            // Hiding the client is no longer deferred and the app isn't visible still, go ahead and
            // update the visibility.
            setVisibility(false);
        }
    }

    void setVisibility(boolean visible) {
        mWindowContainerController.setVisibility(visible, mDeferHidingClient);
        mStackSupervisor.mActivityMetricsLogger.notifyVisibilityChanged(this, visible);
    }

    // TODO: Look into merging with #setVisibility()
    void setVisible(boolean newVisible) {
        visible = newVisible;
        mDeferHidingClient = !visible && mDeferHidingClient;
        if (!visible && mUpdateTaskThumbnailWhenHidden) {
            updateThumbnailLocked(screenshotActivityLocked(), null /* description */);
            mUpdateTaskThumbnailWhenHidden = false;
        }
        setVisibility(visible);
        mStackSupervisor.mAppVisibilitiesChangedSinceLastPause = true;
    }

    void notifyAppResumed(boolean wasStopped) {
        mWindowContainerController.notifyAppResumed(wasStopped);
    }

    void notifyUnknownVisibilityLaunched() {

        // No display activities never add a window, so there is no point in waiting them for
        // relayout.
        if (!noDisplay) {
            mWindowContainerController.notifyUnknownVisibilityLaunched();
        }
    }

    /**
     * @return true if the input activity should be made visible, ignoring any effect Keyguard
     * might have on the visibility
     *
     * @see {@link ActivityStack#checkKeyguardVisibility}
     */
    boolean shouldBeVisibleIgnoringKeyguard(boolean behindFullscreenActivity) {
        if (!okToShowLocked()) {
            return false;
        }

        boolean isVisible = !behindFullscreenActivity || mLaunchTaskBehind;

        if (service.mSupportsLeanbackOnly && isVisible && isRecentsActivity()) {
            // On devices that support leanback only (Android TV), Recents activity can only be
            // visible if the home stack is the focused stack or we are in split-screen mode.
            isVisible = mStackSupervisor.getStack(DOCKED_STACK_ID) != null
                    || mStackSupervisor.isFocusedStack(getStack());
        }

        return isVisible;
    }

    void makeVisibleIfNeeded(ActivityRecord starting) {
        // This activity is not currently visible, but is running. Tell it to become visible.
        if (state == RESUMED || this == starting) {
            if (DEBUG_VISIBILITY) Slog.d(TAG_VISIBILITY,
                    "Not making visible, r=" + this + " state=" + state + " starting=" + starting);
            return;
        }

        // If this activity is paused, tell it to now show its window.
        if (DEBUG_VISIBILITY) Slog.v(TAG_VISIBILITY,
                "Making visible and scheduling visibility: " + this);
        final ActivityStack stack = getStack();
        try {
            if (stack.mTranslucentActivityWaiting != null) {
                updateOptionsLocked(returningOptions);
                stack.mUndrawnActivitiesBelowTopTranslucent.add(this);
            }
            setVisible(true);
            sleeping = false;
            app.pendingUiClean = true;
            app.thread.scheduleWindowVisibility(appToken, true /* showWindow */);
            // The activity may be waiting for stop, but that is no longer appropriate for it.
            mStackSupervisor.mStoppingActivities.remove(this);
            mStackSupervisor.mGoingToSleepActivities.remove(this);
        } catch (Exception e) {
            // Just skip on any failure; we'll make it visible when it next restarts.
            Slog.w(TAG, "Exception thrown making visibile: " + intent.getComponent(), e);
        }
        handleAlreadyVisible();
    }

    boolean handleAlreadyVisible() {
        stopFreezingScreenLocked(false);
        try {
            if (returningOptions != null) {
                app.thread.scheduleOnNewActivityOptions(appToken, returningOptions.toBundle());
            }
        } catch(RemoteException e) {
        }
        return state == RESUMED;
    }

    static void activityResumedLocked(IBinder token) {
        final ActivityRecord r = ActivityRecord.forTokenLocked(token);
        if (DEBUG_SAVED_STATE) Slog.i(TAG_STATES, "Resumed activity; dropping state of: " + r);
        if (r != null) {
            r.icicle = null;
            r.haveState = false;
        }
    }

    /**
     * Once we know that we have asked an application to put an activity in the resumed state
     * (either by launching it or explicitly telling it), this function updates the rest of our
     * state to match that fact.
     */
    void completeResumeLocked() {
        final boolean wasVisible = visible;
        setVisible(true);
        if (!wasVisible) {
            // Visibility has changed, so take a note of it so we call the TaskStackChangedListener
            mStackSupervisor.mAppVisibilitiesChangedSinceLastPause = true;
        }
        idle = false;
        results = null;
        newIntents = null;
        stopped = false;

        if (isHomeActivity()) {
            ProcessRecord app = task.mActivities.get(0).app;
            if (app != null && app != service.mHomeProcess) {
                service.mHomeProcess = app;
            }
        }

        if (nowVisible) {
            // We won't get a call to reportActivityVisibleLocked() so dismiss lockscreen now.
            mStackSupervisor.reportActivityVisibleLocked(this);
        }

        // Schedule an idle timeout in case the app doesn't do it for us.
        mStackSupervisor.scheduleIdleTimeoutLocked(this);

        mStackSupervisor.reportResumedActivityLocked(this);

        resumeKeyDispatchingLocked();
        final ActivityStack stack = getStack();
        stack.mNoAnimActivities.clear();

        // Mark the point when the activity is resuming
        // TODO: To be more accurate, the mark should be before the onCreate,
        //       not after the onResume. But for subsequent starts, onResume is fine.
        if (app != null) {
            cpuTimeAtResume = service.mProcessCpuTracker.getCpuTimeForPid(app.pid);
        } else {
            cpuTimeAtResume = 0; // Couldn't get the cpu time of process
        }

        returningOptions = null;

        if (canTurnScreenOn()) {
            mStackSupervisor.wakeUp("turnScreenOnFlag");
        } else {
            // If the screen is going to turn on because the caller explicitly requested it and
            // the keyguard is not showing don't attempt to sleep. Otherwise the Activity will
            // pause and then resume again later, which will result in a double life-cycle event.
            stack.checkReadyForSleep();
        }
    }

    final void activityStoppedLocked(Bundle newIcicle, PersistableBundle newPersistentState,
            CharSequence description) {
        final ActivityStack stack = getStack();
        if (state != STOPPING) {
            Slog.i(TAG, "Activity reported stop, but no longer stopping: " + this);
            stack.mHandler.removeMessages(STOP_TIMEOUT_MSG, this);
            return;
        }
        if (newPersistentState != null) {
            persistentState = newPersistentState;
            service.notifyTaskPersisterLocked(task, false);
        }
        if (DEBUG_SAVED_STATE) Slog.i(TAG_SAVED_STATE, "Saving icicle of " + this + ": " + icicle);

        if (newIcicle != null) {
            // If icicle is null, this is happening due to a timeout, so we haven't really saved
            // the state.
            icicle = newIcicle;
            haveState = true;
            launchCount = 0;
            updateThumbnailLocked(null /* newThumbnail */, description);
        }
        if (!stopped) {
            if (DEBUG_STATES) Slog.v(TAG_STATES, "Moving to STOPPED: " + this + " (stop complete)");
            stack.mHandler.removeMessages(STOP_TIMEOUT_MSG, this);
            stopped = true;
            state = STOPPED;

            mWindowContainerController.notifyAppStopped();

            if (finishing) {
                clearOptionsLocked();
            } else {
                if (deferRelaunchUntilPaused) {
                    stack.destroyActivityLocked(this, true /* removeFromApp */, "stop-config");
                    mStackSupervisor.resumeFocusedStackTopActivityLocked();
                } else {
                    mStackSupervisor.updatePreviousProcessLocked(this);
                }
            }
        }
    }

    void startLaunchTickingLocked() {
        if (Build.IS_USER) {
            return;
        }
        if (launchTickTime == 0) {
            launchTickTime = SystemClock.uptimeMillis();
            continueLaunchTickingLocked();
        }
    }

    boolean continueLaunchTickingLocked() {
        if (launchTickTime == 0) {
            return false;
        }

        final ActivityStack stack = getStack();
        if (stack == null) {
            return false;
        }

        Message msg = stack.mHandler.obtainMessage(LAUNCH_TICK_MSG, this);
        stack.mHandler.removeMessages(LAUNCH_TICK_MSG);
        stack.mHandler.sendMessageDelayed(msg, LAUNCH_TICK);
        return true;
    }

    void finishLaunchTickingLocked() {
        launchTickTime = 0;
        final ActivityStack stack = getStack();
        if (stack != null) {
            stack.mHandler.removeMessages(LAUNCH_TICK_MSG);
        }
    }

    // IApplicationToken

    public boolean mayFreezeScreenLocked(ProcessRecord app) {
        // Only freeze the screen if this activity is currently attached to
        // an application, and that application is not blocked or unresponding.
        // In any other case, we can't count on getting the screen unfrozen,
        // so it is best to leave as-is.
        return app != null && !app.crashing && !app.notResponding;
    }

    public void startFreezingScreenLocked(ProcessRecord app, int configChanges) {
        if (mayFreezeScreenLocked(app)) {
            mWindowContainerController.startFreezingScreen(configChanges);
        }
    }

    public void stopFreezingScreenLocked(boolean force) {
        if (force || frozenBeforeDestroy) {
            frozenBeforeDestroy = false;
            mWindowContainerController.stopFreezingScreen(force);
        }
    }

    public void reportFullyDrawnLocked(boolean restoredFromBundle) {
        final long curTime = SystemClock.uptimeMillis();
        if (displayStartTime != 0) {
            reportLaunchTimeLocked(curTime);
        }
        final ActivityStack stack = getStack();
        if (fullyDrawnStartTime != 0 && stack != null) {
            final long thisTime = curTime - fullyDrawnStartTime;
            final long totalTime = stack.mFullyDrawnStartTime != 0
                    ? (curTime - stack.mFullyDrawnStartTime) : thisTime;
            if (SHOW_ACTIVITY_START_TIME) {
                Trace.asyncTraceEnd(TRACE_TAG_ACTIVITY_MANAGER, "drawing", 0);
                EventLog.writeEvent(AM_ACTIVITY_FULLY_DRAWN_TIME,
                        userId, System.identityHashCode(this), shortComponentName,
                        thisTime, totalTime);
                StringBuilder sb = service.mStringBuilder;
                sb.setLength(0);
                sb.append("Fully drawn ");
                sb.append(shortComponentName);
                sb.append(": ");
                TimeUtils.formatDuration(thisTime, sb);
                if (thisTime != totalTime) {
                    sb.append(" (total ");
                    TimeUtils.formatDuration(totalTime, sb);
                    sb.append(")");
                }
                Log.i(TAG, sb.toString());
            }
            if (totalTime > 0) {
                //service.mUsageStatsService.noteFullyDrawnTime(realActivity, (int) totalTime);
            }
            stack.mFullyDrawnStartTime = 0;
        }
        mStackSupervisor.mActivityMetricsLogger.logAppTransitionReportedDrawn(this,
                restoredFromBundle);
        fullyDrawnStartTime = 0;
    }

    private void reportLaunchTimeLocked(final long curTime) {
        final ActivityStack stack = getStack();
        if (stack == null) {
            return;
        }
        final long thisTime = curTime - displayStartTime;
        final long totalTime = stack.mLaunchStartTime != 0
                ? (curTime - stack.mLaunchStartTime) : thisTime;
        if (SHOW_ACTIVITY_START_TIME) {
            Trace.asyncTraceEnd(TRACE_TAG_ACTIVITY_MANAGER, "launching: " + packageName, 0);
            EventLog.writeEvent(AM_ACTIVITY_LAUNCH_TIME,
                    userId, System.identityHashCode(this), shortComponentName,
                    thisTime, totalTime);
            StringBuilder sb = service.mStringBuilder;
            sb.setLength(0);
            sb.append("Displayed ");
            sb.append(shortComponentName);
            sb.append(": ");
            TimeUtils.formatDuration(thisTime, sb);
            if (thisTime != totalTime) {
                sb.append(" (total ");
                TimeUtils.formatDuration(totalTime, sb);
                sb.append(")");
            }
            Log.i(TAG, sb.toString());
        }
        mStackSupervisor.reportActivityLaunchedLocked(false, this, thisTime, totalTime);
        if (totalTime > 0) {
            //service.mUsageStatsService.noteLaunchTime(realActivity, (int)totalTime);
        }
        displayStartTime = 0;
        stack.mLaunchStartTime = 0;
    }

    @Override
    public void onStartingWindowDrawn(long timestamp) {
        synchronized (service) {
            mStackSupervisor.mActivityMetricsLogger.notifyStartingWindowDrawn(
                    getStackId(), timestamp);
        }
    }

    @Override
    public void onWindowsDrawn(long timestamp) {
        synchronized (service) {
            mStackSupervisor.mActivityMetricsLogger.notifyWindowsDrawn(getStackId(), timestamp);
            if (displayStartTime != 0) {
                reportLaunchTimeLocked(timestamp);
            }
            mStackSupervisor.sendWaitingVisibleReportLocked(this);
            startTime = 0;
            finishLaunchTickingLocked();
            if (task != null) {
                task.hasBeenVisible = true;
            }
        }
    }

    @Override
    public void onWindowsVisible() {
        synchronized (service) {
            mStackSupervisor.reportActivityVisibleLocked(this);
            if (DEBUG_SWITCH) Log.v(TAG_SWITCH, "windowsVisibleLocked(): " + this);
            if (!nowVisible) {
                nowVisible = true;
                lastVisibleTime = SystemClock.uptimeMillis();
                if (idle || mStackSupervisor.isStoppingNoHistoryActivity()) {
                    // If this activity was already idle or there is an activity that must be
                    // stopped immediately after visible, then we now need to make sure we perform
                    // the full stop of any activities that are waiting to do so. This is because
                    // we won't do that while they are still waiting for this one to become visible.
                    final int size = mStackSupervisor.mActivitiesWaitingForVisibleActivity.size();
                    if (size > 0) {
                        for (int i = 0; i < size; i++) {
                            final ActivityRecord r =
                                    mStackSupervisor.mActivitiesWaitingForVisibleActivity.get(i);
                            if (DEBUG_SWITCH) Log.v(TAG_SWITCH, "Was waiting for visible: " + r);
                        }
                        mStackSupervisor.mActivitiesWaitingForVisibleActivity.clear();
                        mStackSupervisor.scheduleIdleLocked();
                    }
                } else {
                    // Instead of doing the full stop routine here, let's just hide any activities
                    // we now can, and let them stop when the normal idle happens.
                    mStackSupervisor.processStoppingActivitiesLocked(null /* idleActivity */,
                            false /* remove */, true /* processPausingActivities */);
                }
                service.scheduleAppGcsLocked();
            }
        }
    }

    @Override
    public void onWindowsGone() {
        synchronized (service) {
            if (DEBUG_SWITCH) Log.v(TAG_SWITCH, "windowsGone(): " + this);
            nowVisible = false;
        }
    }

    @Override
    public boolean keyDispatchingTimedOut(String reason, int windowPid) {
        ActivityRecord anrActivity;
        ProcessRecord anrApp;
        boolean windowFromSameProcessAsActivity;
        synchronized (service) {
            anrActivity = getWaitingHistoryRecordLocked();
            anrApp = app;
            windowFromSameProcessAsActivity =
                    app == null || app.pid == windowPid || windowPid == -1;
        }
        if (windowFromSameProcessAsActivity) {
            return service.inputDispatchingTimedOut(anrApp, anrActivity, this, false, reason);
        } else {
            // In this case another process added windows using this activity token. So, we call the
            // generic service input dispatch timed out method so that the right process is blamed.
            return service.inputDispatchingTimedOut(windowPid, false /* aboveSystem */, reason) < 0;
        }
    }

    private ActivityRecord getWaitingHistoryRecordLocked() {
        // First find the real culprit...  if this activity is waiting for
        // another activity to start or has stopped, then the key dispatching
        // timeout should not be caused by this.
        if (mStackSupervisor.mActivitiesWaitingForVisibleActivity.contains(this) || stopped) {
            final ActivityStack stack = mStackSupervisor.getFocusedStack();
            // Try to use the one which is closest to top.
            ActivityRecord r = stack.mResumedActivity;
            if (r == null) {
                r = stack.mPausingActivity;
            }
            if (r != null) {
                return r;
            }
        }
        return this;
    }

    /** Checks whether the activity should be shown for current user. */
    public boolean okToShowLocked() {
        // We cannot show activities when the device is locked and the application is not
        // encryption aware.
        if (!StorageManager.isUserKeyUnlocked(userId)
                && !info.applicationInfo.isEncryptionAware()) {
            return false;
        }

        return (info.flags & FLAG_SHOW_FOR_ALL_USERS) != 0
                || (mStackSupervisor.isCurrentProfileLocked(userId)
                && service.mUserController.isUserRunningLocked(userId, 0 /* flags */));
    }

    /**
     * This method will return true if the activity is either visible, is becoming visible, is
     * currently pausing, or is resumed.
     */
    public boolean isInterestingToUserLocked() {
        return visible || nowVisible || state == PAUSING ||
                state == RESUMED;
    }

    void setSleeping(boolean _sleeping) {
        setSleeping(_sleeping, false);
    }

    void setSleeping(boolean _sleeping, boolean force) {
        if (!force && sleeping == _sleeping) {
            return;
        }
        if (app != null && app.thread != null) {
            try {
                app.thread.scheduleSleeping(appToken, _sleeping);
                if (_sleeping && !mStackSupervisor.mGoingToSleepActivities.contains(this)) {
                    mStackSupervisor.mGoingToSleepActivities.add(this);
                }
                sleeping = _sleeping;
            } catch (RemoteException e) {
                Slog.w(TAG, "Exception thrown when sleeping: " + intent.getComponent(), e);
            }
        }
    }

    static int getTaskForActivityLocked(IBinder token, boolean onlyRoot) {
        final ActivityRecord r = ActivityRecord.forTokenLocked(token);
        if (r == null) {
            return INVALID_TASK_ID;
        }
        final TaskRecord task = r.task;
        final int activityNdx = task.mActivities.indexOf(r);
        if (activityNdx < 0 || (onlyRoot && activityNdx > task.findEffectiveRootIndex())) {
            return INVALID_TASK_ID;
        }
        return task.taskId;
    }

    static ActivityRecord isInStackLocked(IBinder token) {
        final ActivityRecord r = ActivityRecord.forTokenLocked(token);
        return (r != null) ? r.getStack().isInStackLocked(r) : null;
    }

    static ActivityStack getStackLocked(IBinder token) {
        final ActivityRecord r = ActivityRecord.isInStackLocked(token);
        if (r != null) {
            return r.getStack();
        }
        return null;
    }

    /**
     * @return display id to which this record is attached, -1 if not attached.
     */
    int getDisplayId() {
        final ActivityStack stack = getStack();
        if (stack == null) {
            return -1;
        }
        return stack.mDisplayId;
    }

    final boolean isDestroyable() {
        if (finishing || app == null || state == DESTROYING
                || state == DESTROYED) {
            // This would be redundant.
            return false;
        }
        final ActivityStack stack = getStack();
        if (stack == null || this == stack.mResumedActivity || this == stack.mPausingActivity
                || !haveState || !stopped) {
            // We're not ready for this kind of thing.
            return false;
        }
        if (visible) {
            // The user would notice this!
            return false;
        }
        return true;
    }

    private static String createImageFilename(long createTime, int taskId) {
        return String.valueOf(taskId) + ACTIVITY_ICON_SUFFIX + createTime +
                IMAGE_EXTENSION;
    }

    void setTaskDescription(TaskDescription _taskDescription) {
        Bitmap icon;
        if (_taskDescription.getIconFilename() == null &&
                (icon = _taskDescription.getIcon()) != null) {
            final String iconFilename = createImageFilename(createTime, task.taskId);
            final File iconFile = new File(TaskPersister.getUserImagesDir(task.userId),
                    iconFilename);
            final String iconFilePath = iconFile.getAbsolutePath();
            service.mRecentTasks.saveImage(icon, iconFilePath);
            _taskDescription.setIconFilename(iconFilePath);
        }
        taskDescription = _taskDescription;
    }

    void setVoiceSessionLocked(IVoiceInteractionSession session) {
        voiceSession = session;
        pendingVoiceInteractionStart = false;
    }

    void clearVoiceSessionLocked() {
        voiceSession = null;
        pendingVoiceInteractionStart = false;
    }

    void showStartingWindow(ActivityRecord prev, boolean newTask, boolean taskSwitch) {
        showStartingWindow(prev, newTask, taskSwitch, false /* fromRecents */);
    }

    void showStartingWindow(ActivityRecord prev, boolean newTask, boolean taskSwitch,
            boolean fromRecents) {
        if (mWindowContainerController == null) {
            return;
        }
        if (mTaskOverlay) {
            // We don't show starting window for overlay activities.
            return;
        }

        final CompatibilityInfo compatInfo =
                service.compatibilityInfoForPackageLocked(info.applicationInfo);
        final boolean shown = mWindowContainerController.addStartingWindow(packageName, theme,
                compatInfo, nonLocalizedLabel, labelRes, icon, logo, windowFlags,
                prev != null ? prev.appToken : null, newTask, taskSwitch, isProcessRunning(),
                allowTaskSnapshot(),
                state.ordinal() >= RESUMED.ordinal() && state.ordinal() <= STOPPED.ordinal(),
                fromRecents);
        if (shown) {
            mStartingWindowState = STARTING_WINDOW_SHOWN;
        }
    }

    void removeOrphanedStartingWindow(boolean behindFullscreenActivity) {
        if (mStartingWindowState == STARTING_WINDOW_SHOWN && behindFullscreenActivity) {
            if (DEBUG_VISIBILITY) Slog.w(TAG_VISIBILITY, "Found orphaned starting window " + this);
            mStartingWindowState = STARTING_WINDOW_REMOVED;
            mWindowContainerController.removeStartingWindow();
        }
    }

    int getRequestedOrientation() {
        return mWindowContainerController.getOrientation();
    }

    void setRequestedOrientation(int requestedOrientation) {
<<<<<<< HEAD
=======
        if (ActivityInfo.isFixedOrientation(requestedOrientation) && !fullscreen
                && appInfo.targetSdkVersion >= O_MR1) {
            throw new IllegalStateException("Only fullscreen activities can request orientation");
        }

>>>>>>> f6d2f708
        final int displayId = getDisplayId();
        final Configuration displayConfig =
                mStackSupervisor.getDisplayOverrideConfiguration(displayId);

        final Configuration config = mWindowContainerController.setOrientation(requestedOrientation,
                displayId, displayConfig, mayFreezeScreenLocked(app));
        if (config != null) {
            frozenBeforeDestroy = true;
            if (!service.updateDisplayOverrideConfigurationLocked(config, this,
                    false /* deferResume */, displayId)) {
                mStackSupervisor.resumeFocusedStackTopActivityLocked();
            }
        }
        service.mTaskChangeNotificationController.notifyActivityRequestedOrientationChanged(
                task.taskId, requestedOrientation);
    }

    void setDisablePreviewScreenshots(boolean disable) {
        mWindowContainerController.setDisablePreviewScreenshots(disable);
    }

    /**
     * Set the last reported global configuration to the client. Should be called whenever a new
     * global configuration is sent to the client for this activity.
     */
    void setLastReportedGlobalConfiguration(@NonNull Configuration config) {
        mLastReportedConfiguration.setGlobalConfiguration(config);
    }

    /**
     * Set the last reported configuration to the client. Should be called whenever
     * a new merged configuration is sent to the client for this activity.
     */
    void setLastReportedConfiguration(@NonNull MergedConfiguration config) {
        setLastReportedConfiguration(config.getGlobalConfiguration(),
            config.getOverrideConfiguration());
    }

    void setLastReportedConfiguration(Configuration global, Configuration override) {
        mLastReportedConfiguration.setConfiguration(global, override);
    }

    @Override
    void onOverrideConfigurationChanged(Configuration newConfig) {
        final Configuration currentConfig = getOverrideConfiguration();
        if (currentConfig.equals(newConfig)) {
            return;
        }
        super.onOverrideConfigurationChanged(newConfig);
        if (mWindowContainerController == null) {
            return;
        }
        mWindowContainerController.onOverrideConfigurationChanged(newConfig, mBounds);
    }

    // TODO(b/36505427): Consider moving this method and similar ones to ConfigurationContainer.
    private void updateOverrideConfiguration() {
        mTmpConfig.unset();
        computeBounds(mTmpBounds);
        if (mTmpBounds.equals(mBounds)) {
            return;
        }

        mBounds.set(mTmpBounds);
        // Bounds changed...update configuration to match.
        if (!mBounds.isEmpty()) {
            task.computeOverrideConfiguration(mTmpConfig, mBounds, null /* insetBounds */,
                    false /* overrideWidth */, false /* overrideHeight */);
        }
        onOverrideConfigurationChanged(mTmpConfig);
    }

    /** Returns true if the configuration is compatible with this activity. */
    boolean isConfigurationCompatible(Configuration config) {
        final int orientation = mWindowContainerController != null
                ? mWindowContainerController.getOrientation() : info.screenOrientation;
        if (isFixedOrientationPortrait(orientation)
                && config.orientation != ORIENTATION_PORTRAIT) {
            return false;
        }
        if (isFixedOrientationLandscape(orientation)
                && config.orientation != ORIENTATION_LANDSCAPE) {
            return false;
        }
        return true;
    }

    /**
     * Computes the bounds to fit the Activity within the bounds of the {@link Configuration}.
     */
    // TODO(b/36505427): Consider moving this method and similar ones to ConfigurationContainer.
    private void computeBounds(Rect outBounds) {
        outBounds.setEmpty();
        final float maxAspectRatio = info.maxAspectRatio;
        final ActivityStack stack = getStack();
        if (task == null || stack == null || !task.mFullscreen || maxAspectRatio == 0
                || isInVrUiMode(getConfiguration())) {
            // We don't set override configuration if that activity task isn't fullscreen. I.e. the
            // activity is in multi-window mode. Or, there isn't a max aspect ratio specified for
            // the activity. This is indicated by an empty {@link outBounds}. We also don't set it
            // if we are in VR mode.
            return;
        }

        // We must base this on the parent configuration, because we set our override
        // configuration's appBounds based on the result of this method. If we used our own
        // configuration, it would be influenced by past invocations.
        final Configuration configuration = getParent().getConfiguration();
        final int containingAppWidth = configuration.appBounds.width();
        final int containingAppHeight = configuration.appBounds.height();
        int maxActivityWidth = containingAppWidth;
        int maxActivityHeight = containingAppHeight;

        if (containingAppWidth < containingAppHeight) {
            // Width is the shorter side, so we use that to figure-out what the max. height
            // should be given the aspect ratio.
            maxActivityHeight = (int) ((maxActivityWidth * maxAspectRatio) + 0.5f);
        } else {
            // Height is the shorter side, so we use that to figure-out what the max. width
            // should be given the aspect ratio.
            maxActivityWidth = (int) ((maxActivityHeight * maxAspectRatio) + 0.5f);
        }

        if (containingAppWidth <= maxActivityWidth && containingAppHeight <= maxActivityHeight) {
            // The display matches or is less than the activity aspect ratio, so nothing else to do.
            // Return the existing bounds. If this method is running for the first time,
            // {@link mBounds} will be empty (representing no override). If the method has run
            // before, then effect of {@link mBounds} will already have been applied to the
            // value returned from {@link getConfiguration}. Refer to
            // {@link TaskRecord#computeOverrideConfiguration}.
            outBounds.set(mBounds);
            return;
        }

        // Compute configuration based on max supported width and height.
        outBounds.set(0, 0, maxActivityWidth, maxActivityHeight);
        // Position the activity frame on the opposite side of the nav bar.
        final int navBarPosition = service.mWindowManager.getNavBarPosition();
        final int left = navBarPosition == NAV_BAR_LEFT
                ? configuration.appBounds.right - outBounds.width() : 0;
        outBounds.offsetTo(left, 0 /* top */);
    }

    /** Get bounds of the activity. */
    @VisibleForTesting
    Rect getBounds() {
        return new Rect(mBounds);
    }

    /**
     * Make sure the given activity matches the current configuration. Returns false if the activity
     * had to be destroyed.  Returns true if the configuration is the same, or the activity will
     * remain running as-is for whatever reason. Ensures the HistoryRecord is updated with the
     * correct configuration and all other bookkeeping is handled.
     */
    boolean ensureActivityConfigurationLocked(int globalChanges, boolean preserveWindow) {
        final ActivityStack stack = getStack();
        if (stack.mConfigWillChange) {
            if (DEBUG_SWITCH || DEBUG_CONFIGURATION) Slog.v(TAG_CONFIGURATION,
                    "Skipping config check (will change): " + this);
            return true;
        }

        // We don't worry about activities that are finishing.
        if (finishing) {
            if (DEBUG_SWITCH || DEBUG_CONFIGURATION) Slog.v(TAG_CONFIGURATION,
                    "Configuration doesn't matter in finishing " + this);
            stopFreezingScreenLocked(false);
            return true;
        }

        // Skip updating configuration for activity that are stopping or stopped.
        if (state == STOPPING || state == STOPPED) {
            if (DEBUG_SWITCH || DEBUG_CONFIGURATION) Slog.v(TAG_CONFIGURATION,
                    "Skipping config check stopped or stopping: " + this);
            return true;
        }

        // TODO: We should add ActivityRecord.shouldBeVisible() that checks if the activity should
        // be visible based on the stack, task, and lockscreen state and use that here instead. The
        // method should be based on the logic in ActivityStack.ensureActivitiesVisibleLocked().
        // Skip updating configuration for activity is a stack that shouldn't be visible.
        if (stack.shouldBeVisible(null /* starting */) == STACK_INVISIBLE) {
            if (DEBUG_SWITCH || DEBUG_CONFIGURATION) Slog.v(TAG_CONFIGURATION,
                    "Skipping config check invisible stack: " + this);
            return true;
        }

        if (DEBUG_SWITCH || DEBUG_CONFIGURATION) Slog.v(TAG_CONFIGURATION,
                "Ensuring correct configuration: " + this);

        final int newDisplayId = getDisplayId();
        final boolean displayChanged = mLastReportedDisplayId != newDisplayId;
        if (displayChanged) {
            mLastReportedDisplayId = newDisplayId;
        }
        // TODO(b/36505427): Is there a better place to do this?
        updateOverrideConfiguration();

        // Short circuit: if the two full configurations are equal (the common case), then there is
        // nothing to do.  We test the full configuration instead of the global and merged override
        // configurations because there are cases (like moving a task to the pinned stack) where
        // the combine configurations are equal, but would otherwise differ in the override config
        mTmpConfig.setTo(mLastReportedConfiguration.getMergedConfiguration());
        if (getConfiguration().equals(mTmpConfig) && !forceNewConfig && !displayChanged) {
            if (DEBUG_SWITCH || DEBUG_CONFIGURATION) Slog.v(TAG_CONFIGURATION,
                    "Configuration & display unchanged in " + this);
            return true;
        }

        // Okay we now are going to make this activity have the new config.
        // But then we need to figure out how it needs to deal with that.

        // Find changes between last reported merged configuration and the current one. This is used
        // to decide whether to relaunch an activity or just report a configuration change.
        final int changes = getConfigurationChanges(mTmpConfig);

        // Update last reported values.
        final Configuration newMergedOverrideConfig = getMergedOverrideConfiguration();

        setLastReportedConfiguration(service.getGlobalConfiguration(), newMergedOverrideConfig);

        if (changes == 0 && !forceNewConfig) {
            if (DEBUG_SWITCH || DEBUG_CONFIGURATION) Slog.v(TAG_CONFIGURATION,
                    "Configuration no differences in " + this);
            // There are no significant differences, so we won't relaunch but should still deliver
            // the new configuration to the client process.
            if (displayChanged) {
                scheduleActivityMovedToDisplay(newDisplayId, newMergedOverrideConfig);
            } else {
                scheduleConfigurationChanged(newMergedOverrideConfig);
            }
            return true;
        }

        if (DEBUG_SWITCH || DEBUG_CONFIGURATION) Slog.v(TAG_CONFIGURATION,
                "Configuration changes for " + this + ", allChanges="
                        + Configuration.configurationDiffToString(changes));

        // If the activity isn't currently running, just leave the new configuration and it will
        // pick that up next time it starts.
        if (app == null || app.thread == null) {
            if (DEBUG_SWITCH || DEBUG_CONFIGURATION) Slog.v(TAG_CONFIGURATION,
                    "Configuration doesn't matter not running " + this);
            stopFreezingScreenLocked(false);
            forceNewConfig = false;
            return true;
        }

        // Figure out how to handle the changes between the configurations.
        if (DEBUG_SWITCH || DEBUG_CONFIGURATION) Slog.v(TAG_CONFIGURATION,
                "Checking to restart " + info.name + ": changed=0x"
                        + Integer.toHexString(changes) + ", handles=0x"
                        + Integer.toHexString(info.getRealConfigChanged())
                        + ", mLastReportedConfiguration=" + mLastReportedConfiguration);

        if (shouldRelaunchLocked(changes, mTmpConfig) || forceNewConfig) {
            // Aha, the activity isn't handling the change, so DIE DIE DIE.
            configChangeFlags |= changes;
            startFreezingScreenLocked(app, globalChanges);
            forceNewConfig = false;
            preserveWindow &= isResizeOnlyChange(changes);
            if (app == null || app.thread == null) {
                if (DEBUG_SWITCH || DEBUG_CONFIGURATION) Slog.v(TAG_CONFIGURATION,
                        "Config is destroying non-running " + this);
                stack.destroyActivityLocked(this, true, "config");
            } else if (state == PAUSING) {
                // A little annoying: we are waiting for this activity to finish pausing. Let's not
                // do anything now, but just flag that it needs to be restarted when done pausing.
                if (DEBUG_SWITCH || DEBUG_CONFIGURATION) Slog.v(TAG_CONFIGURATION,
                        "Config is skipping already pausing " + this);
                deferRelaunchUntilPaused = true;
                preserveWindowOnDeferredRelaunch = preserveWindow;
                return true;
            } else if (state == RESUMED) {
                // Try to optimize this case: the configuration is changing and we need to restart
                // the top, resumed activity. Instead of doing the normal handshaking, just say
                // "restart!".
                if (DEBUG_SWITCH || DEBUG_CONFIGURATION) Slog.v(TAG_CONFIGURATION,
                        "Config is relaunching resumed " + this);

                if (DEBUG_STATES && !visible) {
                    Slog.v(TAG_STATES, "Config is relaunching resumed invisible activity " + this
                            + " called by " + Debug.getCallers(4));
                }

                relaunchActivityLocked(true /* andResume */, preserveWindow);
            } else {
                if (DEBUG_SWITCH || DEBUG_CONFIGURATION) Slog.v(TAG_CONFIGURATION,
                        "Config is relaunching non-resumed " + this);
                relaunchActivityLocked(false /* andResume */, preserveWindow);
            }

            // All done...  tell the caller we weren't able to keep this activity around.
            return false;
        }

        // Default case: the activity can handle this new configuration, so hand it over.
        // NOTE: We only forward the override configuration as the system level configuration
        // changes is always sent to all processes when they happen so it can just use whatever
        // system level configuration it last got.
        if (displayChanged) {
            scheduleActivityMovedToDisplay(newDisplayId, newMergedOverrideConfig);
        } else {
            scheduleConfigurationChanged(newMergedOverrideConfig);
        }
        stopFreezingScreenLocked(false);

        return true;
    }

    /**
     * When assessing a configuration change, decide if the changes flags and the new configurations
     * should cause the Activity to relaunch.
     *
     * @param changes the changes due to the given configuration.
     * @param changesConfig the configuration that was used to calculate the given changes via a
     *        call to getConfigurationChanges.
     */
    private boolean shouldRelaunchLocked(int changes, Configuration changesConfig) {
        int configChanged = info.getRealConfigChanged();
        boolean onlyVrUiModeChanged = onlyVrUiModeChanged(changes, changesConfig);

        // Override for apps targeting pre-O sdks
        // If a device is in VR mode, and we're transitioning into VR ui mode, add ignore ui mode
        // to the config change.
        // For O and later, apps will be required to add configChanges="uimode" to their manifest.
        if (appInfo.targetSdkVersion < O
                && requestedVrComponent != null
                && onlyVrUiModeChanged) {
            configChanged |= CONFIG_UI_MODE;
        }

        return (changes&(~configChanged)) != 0;
    }

    /**
     * Returns true if the configuration change is solely due to the UI mode switching into or out
     * of UI_MODE_TYPE_VR_HEADSET.
     */
    private boolean onlyVrUiModeChanged(int changes, Configuration lastReportedConfig) {
        final Configuration currentConfig = getConfiguration();
        return changes == CONFIG_UI_MODE && (isInVrUiMode(currentConfig)
            != isInVrUiMode(lastReportedConfig));
    }

    private int getConfigurationChanges(Configuration lastReportedConfig) {
        // Determine what has changed.  May be nothing, if this is a config that has come back from
        // the app after going idle.  In that case we just want to leave the official config object
        // now in the activity and do nothing else.
        final Configuration currentConfig = getConfiguration();
        int changes = lastReportedConfig.diff(currentConfig);
        // We don't want to use size changes if they don't cross boundaries that are important to
        // the app.
        if ((changes & CONFIG_SCREEN_SIZE) != 0) {
            final boolean crosses = crossesHorizontalSizeThreshold(lastReportedConfig.screenWidthDp,
                    currentConfig.screenWidthDp)
                    || crossesVerticalSizeThreshold(lastReportedConfig.screenHeightDp,
                    currentConfig.screenHeightDp);
            if (!crosses) {
                changes &= ~CONFIG_SCREEN_SIZE;
            }
        }
        if ((changes & CONFIG_SMALLEST_SCREEN_SIZE) != 0) {
            final int oldSmallest = lastReportedConfig.smallestScreenWidthDp;
            final int newSmallest = currentConfig.smallestScreenWidthDp;
            if (!crossesSmallestSizeThreshold(oldSmallest, newSmallest)) {
                changes &= ~CONFIG_SMALLEST_SCREEN_SIZE;
            }
        }

        return changes;
    }

    private static boolean isResizeOnlyChange(int change) {
        return (change & ~(CONFIG_SCREEN_SIZE | CONFIG_SMALLEST_SCREEN_SIZE | CONFIG_ORIENTATION
                | CONFIG_SCREEN_LAYOUT)) == 0;
    }

    void relaunchActivityLocked(boolean andResume, boolean preserveWindow) {
        if (service.mSuppressResizeConfigChanges && preserveWindow) {
            configChangeFlags = 0;
            return;
        }

        List<ResultInfo> pendingResults = null;
        List<ReferrerIntent> pendingNewIntents = null;
        if (andResume) {
            pendingResults = results;
            pendingNewIntents = newIntents;
        }
        if (DEBUG_SWITCH) Slog.v(TAG_SWITCH,
                "Relaunching: " + this + " with results=" + pendingResults
                        + " newIntents=" + pendingNewIntents + " andResume=" + andResume
                        + " preserveWindow=" + preserveWindow);
        EventLog.writeEvent(andResume ? AM_RELAUNCH_RESUME_ACTIVITY
                        : AM_RELAUNCH_ACTIVITY, userId, System.identityHashCode(this),
                task.taskId, shortComponentName);

        startFreezingScreenLocked(app, 0);

        try {
            if (DEBUG_SWITCH || DEBUG_STATES) Slog.i(TAG_SWITCH,
                    "Moving to " + (andResume ? "RESUMED" : "PAUSED") + " Relaunching " + this
                            + " callers=" + Debug.getCallers(6));
            forceNewConfig = false;
            mStackSupervisor.activityRelaunchingLocked(this);
            app.thread.scheduleRelaunchActivity(appToken, pendingResults, pendingNewIntents,
                    configChangeFlags, !andResume,
                    new Configuration(service.getGlobalConfiguration()),
                    new Configuration(getMergedOverrideConfiguration()), preserveWindow);
            // Note: don't need to call pauseIfSleepingLocked() here, because the caller will only
            // pass in 'andResume' if this activity is currently resumed, which implies we aren't
            // sleeping.
        } catch (RemoteException e) {
            if (DEBUG_SWITCH || DEBUG_STATES) Slog.i(TAG_SWITCH, "Relaunch failed", e);
        }

        if (andResume) {
            if (DEBUG_STATES) {
                Slog.d(TAG_STATES, "Resumed after relaunch " + this);
            }
            results = null;
            newIntents = null;
            service.showUnsupportedZoomDialogIfNeededLocked(this);
            service.showAskCompatModeDialogLocked(this);
        } else {
            service.mHandler.removeMessages(PAUSE_TIMEOUT_MSG, this);
            state = PAUSED;
            // if the app is relaunched when it's stopped, and we're not resuming,
            // put it back into stopped state.
            if (stopped) {
                getStack().addToStopping(this, true /* scheduleIdle */, false /* idleDelayed */);
            }
        }

        configChangeFlags = 0;
        deferRelaunchUntilPaused = false;
        preserveWindowOnDeferredRelaunch = false;
    }

    private boolean isProcessRunning() {
        ProcessRecord proc = app;
        if (proc == null) {
            proc = service.mProcessNames.get(processName, info.applicationInfo.uid);
        }
        return proc != null && proc.thread != null;
    }

    /**
     * @return Whether a task snapshot starting window may be shown.
     */
    private boolean allowTaskSnapshot() {
        if (newIntents == null) {
            return true;
        }

        // Restrict task snapshot starting window to launcher start, or there is no intent at all
        // (eg. task being brought to front). If the intent is something else, likely the app is
        // going to show some specific page or view, instead of what's left last time.
        for (int i = newIntents.size() - 1; i >= 0; i--) {
            final Intent intent = newIntents.get(i);
            if (intent != null && !ActivityRecord.isMainIntent(intent)) {
                return false;
            }
        }
        return true;
    }

    /**
     * Returns {@code true} if the associated activity has the no history flag set on it.
     * {@code false} otherwise.
     */
    boolean isNoHistory() {
        return (intent.getFlags() & FLAG_ACTIVITY_NO_HISTORY) != 0
                || (info.flags & FLAG_NO_HISTORY) != 0;
    }

    void saveToXml(XmlSerializer out) throws IOException, XmlPullParserException {
        out.attribute(null, ATTR_ID, String.valueOf(createTime));
        out.attribute(null, ATTR_LAUNCHEDFROMUID, String.valueOf(launchedFromUid));
        if (launchedFromPackage != null) {
            out.attribute(null, ATTR_LAUNCHEDFROMPACKAGE, launchedFromPackage);
        }
        if (resolvedType != null) {
            out.attribute(null, ATTR_RESOLVEDTYPE, resolvedType);
        }
        out.attribute(null, ATTR_COMPONENTSPECIFIED, String.valueOf(componentSpecified));
        out.attribute(null, ATTR_USERID, String.valueOf(userId));

        if (taskDescription != null) {
            taskDescription.saveToXml(out);
        }

        out.startTag(null, TAG_INTENT);
        intent.saveToXml(out);
        out.endTag(null, TAG_INTENT);

        if (isPersistable() && persistentState != null) {
            out.startTag(null, TAG_PERSISTABLEBUNDLE);
            persistentState.saveToXml(out);
            out.endTag(null, TAG_PERSISTABLEBUNDLE);
        }
    }

    static ActivityRecord restoreFromXml(XmlPullParser in,
            ActivityStackSupervisor stackSupervisor) throws IOException, XmlPullParserException {
        Intent intent = null;
        PersistableBundle persistentState = null;
        int launchedFromUid = 0;
        String launchedFromPackage = null;
        String resolvedType = null;
        boolean componentSpecified = false;
        int userId = 0;
        long createTime = -1;
        final int outerDepth = in.getDepth();
        TaskDescription taskDescription = new TaskDescription();

        for (int attrNdx = in.getAttributeCount() - 1; attrNdx >= 0; --attrNdx) {
            final String attrName = in.getAttributeName(attrNdx);
            final String attrValue = in.getAttributeValue(attrNdx);
            if (DEBUG) Slog.d(TaskPersister.TAG,
                        "ActivityRecord: attribute name=" + attrName + " value=" + attrValue);
            if (ATTR_ID.equals(attrName)) {
                createTime = Long.parseLong(attrValue);
            } else if (ATTR_LAUNCHEDFROMUID.equals(attrName)) {
                launchedFromUid = Integer.parseInt(attrValue);
            } else if (ATTR_LAUNCHEDFROMPACKAGE.equals(attrName)) {
                launchedFromPackage = attrValue;
            } else if (ATTR_RESOLVEDTYPE.equals(attrName)) {
                resolvedType = attrValue;
            } else if (ATTR_COMPONENTSPECIFIED.equals(attrName)) {
                componentSpecified = Boolean.parseBoolean(attrValue);
            } else if (ATTR_USERID.equals(attrName)) {
                userId = Integer.parseInt(attrValue);
            } else if (attrName.startsWith(ATTR_TASKDESCRIPTION_PREFIX)) {
                taskDescription.restoreFromXml(attrName, attrValue);
            } else {
                Log.d(TAG, "Unknown ActivityRecord attribute=" + attrName);
            }
        }

        int event;
        while (((event = in.next()) != END_DOCUMENT) &&
                (event != END_TAG || in.getDepth() >= outerDepth)) {
            if (event == START_TAG) {
                final String name = in.getName();
                if (DEBUG)
                        Slog.d(TaskPersister.TAG, "ActivityRecord: START_TAG name=" + name);
                if (TAG_INTENT.equals(name)) {
                    intent = Intent.restoreFromXml(in);
                    if (DEBUG)
                            Slog.d(TaskPersister.TAG, "ActivityRecord: intent=" + intent);
                } else if (TAG_PERSISTABLEBUNDLE.equals(name)) {
                    persistentState = PersistableBundle.restoreFromXml(in);
                    if (DEBUG) Slog.d(TaskPersister.TAG,
                            "ActivityRecord: persistentState=" + persistentState);
                } else {
                    Slog.w(TAG, "restoreActivity: unexpected name=" + name);
                    XmlUtils.skipCurrentTag(in);
                }
            }
        }

        if (intent == null) {
            throw new XmlPullParserException("restoreActivity error intent=" + intent);
        }

        final ActivityManagerService service = stackSupervisor.mService;
        final ActivityInfo aInfo = stackSupervisor.resolveActivity(intent, resolvedType, 0, null,
                userId);
        if (aInfo == null) {
            throw new XmlPullParserException("restoreActivity resolver error. Intent=" + intent +
                    " resolvedType=" + resolvedType);
        }
        final ActivityRecord r = new ActivityRecord(service, null /* caller */,
                0 /* launchedFromPid */, launchedFromUid, launchedFromPackage, intent, resolvedType,
                aInfo, service.getConfiguration(), null /* resultTo */, null /* resultWho */,
                0 /* reqCode */, componentSpecified, false /* rootVoiceInteraction */,
                stackSupervisor, null /* options */, null /* sourceRecord */);

        r.persistentState = persistentState;
        r.taskDescription = taskDescription;
        r.createTime = createTime;

        return r;
    }

    private static String activityTypeToString(int type) {
        switch (type) {
            case APPLICATION_ACTIVITY_TYPE: return "APPLICATION_ACTIVITY_TYPE";
            case HOME_ACTIVITY_TYPE: return "HOME_ACTIVITY_TYPE";
            case RECENTS_ACTIVITY_TYPE: return "RECENTS_ACTIVITY_TYPE";
            case ASSISTANT_ACTIVITY_TYPE: return "ASSISTANT_ACTIVITY_TYPE";
            default: return Integer.toString(type);
        }
    }

    private static boolean isInVrUiMode(Configuration config) {
        return (config.uiMode & UI_MODE_TYPE_MASK) == UI_MODE_TYPE_VR_HEADSET;
    }

    int getUid() {
        return info.applicationInfo.uid;
    }

    void setShowWhenLocked(boolean showWhenLocked) {
        mShowWhenLocked = showWhenLocked;
    }

    /**
     * @return true if the activity contains windows that have
     *         {@link LayoutParams#FLAG_SHOW_WHEN_LOCKED} set or if the activity has set
     *         {@link #mShowWhenLocked}.
     */
    boolean canShowWhenLocked() {
        return mShowWhenLocked || service.mWindowManager.containsShowWhenLockedWindow(appToken);
    }

    void setTurnScreenOn(boolean turnScreenOn) {
        mTurnScreenOn = turnScreenOn;
    }

    /**
     * Determines whether this ActivityRecord can turn the screen on. It checks whether the flag
     * {@link #mTurnScreenOn} is set and checks whether the ActivityRecord should be visible
     * depending on Keyguard state
     *
     * @return true if the screen can be turned on, false otherwise.
     */
    boolean canTurnScreenOn() {
        final ActivityStack stack = getStack();
        return mTurnScreenOn && stack != null &&
                stack.checkKeyguardVisibility(this, true /* shouldBeVisible */, true /* isTop */);
    }

    boolean getTurnScreenOnFlag() {
        return mTurnScreenOn;
    }

    boolean isTopRunningActivity() {
        return mStackSupervisor.topRunningActivityLocked() == this;
    }

    @Override
    public String toString() {
        if (stringName != null) {
            return stringName + " t" + (task == null ? INVALID_TASK_ID : task.taskId) +
                    (finishing ? " f}" : "}");
        }
        StringBuilder sb = new StringBuilder(128);
        sb.append("ActivityRecord{");
        sb.append(Integer.toHexString(System.identityHashCode(this)));
        sb.append(" u");
        sb.append(userId);
        sb.append(' ');
        sb.append(intent.getComponent().flattenToShortString());
        stringName = sb.toString();
        return toString();
    }
}<|MERGE_RESOLUTION|>--- conflicted
+++ resolved
@@ -135,6 +135,7 @@
 import android.graphics.Bitmap;
 import android.graphics.GraphicBuffer;
 import android.graphics.Rect;
+import android.os.Build;
 import android.os.Bundle;
 import android.os.Debug;
 import android.os.IBinder;
@@ -896,15 +897,7 @@
 
         Entry ent = AttributeCache.instance().get(packageName,
                 realTheme, com.android.internal.R.styleable.Window, userId);
-        final boolean translucent = ent != null && (ent.array.getBoolean(
-                com.android.internal.R.styleable.Window_windowIsTranslucent, false)
-                || (!ent.array.hasValue(
-                        com.android.internal.R.styleable.Window_windowIsTranslucent)
-                        && ent.array.getBoolean(
-                                com.android.internal.R.styleable.Window_windowSwipeToDismiss,
-                                        false)));
-        fullscreen = ent != null && !ent.array.getBoolean(
-                com.android.internal.R.styleable.Window_windowIsFloating, false) && !translucent;
+        fullscreen = ent != null && !ActivityInfo.isTranslucentOrFloating(ent.array);
         noDisplay = ent != null && ent.array.getBoolean(
                 com.android.internal.R.styleable.Window_windowNoDisplay, false);
 
@@ -2191,14 +2184,11 @@
     }
 
     void setRequestedOrientation(int requestedOrientation) {
-<<<<<<< HEAD
-=======
         if (ActivityInfo.isFixedOrientation(requestedOrientation) && !fullscreen
                 && appInfo.targetSdkVersion >= O_MR1) {
             throw new IllegalStateException("Only fullscreen activities can request orientation");
         }
 
->>>>>>> f6d2f708
         final int displayId = getDisplayId();
         final Configuration displayConfig =
                 mStackSupervisor.getDisplayOverrideConfiguration(displayId);
